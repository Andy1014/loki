--- conflicted
+++ resolved
@@ -13,11 +13,7 @@
 )
 
 func TestMultiTenantQuery(t *testing.T) {
-<<<<<<< HEAD
-	clu := cluster.New(cluster.ConfigWithBoltDB(false))
-=======
-	clu := cluster.New(nil)
->>>>>>> 83ba93c8
+	clu := cluster.New(cluster.ConfigWithBoltDB(false), nil)
 	defer func() {
 		assert.NoError(t, clu.Cleanup())
 	}()
