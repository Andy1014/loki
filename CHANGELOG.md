<<<<<<< HEAD
=======
## 2.1.0 (2020/12/23)

Happy Holidays from the Loki team! Please enjoy a new Loki release to welcome in the New Year!

2.1.0 Contains a number of fixes, performance improvements and enhancements to the 2.0.0 release!

### Notable changes

#### Helm users read this!

The Helm charts have moved!

* [2720](https://github.com/grafana/loki/pull/2720) **torstenwalter**: Deprecate Charts as they have been moved

This was done to consolidate Grafana's helm charts for all Grafana projects in one place: https://github.com/grafana/helm-charts/

The charts in the Loki repo will soon be removed so please update your Helm repo to the new URL and submit your PR's over there as well

Special thanks to @torstenwalter, @unguiculus, and @scottrigby for their initiative and amazing work to make this happen!

Also go check out the microservices helm chart contributed by @unguiculus in the new repo!

### Fluent bit plugin users read this!

Fluent bit officially supports Loki as an output plugin now! WoooHOOO!

However this created a naming conflict with our existing output plugin (the new native output uses the name `loki`) so we have renamed our plugin.

* [2974](https://github.com/grafana/loki/pull/2974) **hedss**: fluent-bit: Rename Fluent Bit plugin output name.

In time our plan is to deprecate and eliminate our output plugin in favor of the native Loki support. However until then you can continue using the plugin with the following change:

Old:

```
[Output]
    Name loki
```

New:

```
[Output]
    Name grafana-loki
```

#### Fixes

A lot of work went into 2.0 with a lot of new code and rewrites to existing, this introduced and uncovered some bugs which are fixed in 2.1:

* [2807](https://github.com/grafana/loki/pull/2807) **cyriltovena**: Fix error swallowed in the frontend.
* [2805](https://github.com/grafana/loki/pull/2805) **cyriltovena**: Improve pipeline stages ast errors.
* [2824](https://github.com/grafana/loki/pull/2824) **owen-d**: Fix/validate compactor config
* [2830](https://github.com/grafana/loki/pull/2830) **sandeepsukhani**: fix panic in ingester when not running with boltdb shipper while queriers does
* [2850](https://github.com/grafana/loki/pull/2850) **owen-d**: Only applies entry limits to non-SampleExprs.
* [2855](https://github.com/grafana/loki/pull/2855) **sandeepsukhani**: fix query intervals when running boltdb-shipper in single binary
* [2895](https://github.com/grafana/loki/pull/2895) **shokada**: Fix error 'Unexpected: ("$", "$") while parsing field definition'
* [2902](https://github.com/grafana/loki/pull/2902) **cyriltovena**: Fixes metric query issue with no grouping.
* [2901](https://github.com/grafana/loki/pull/2901) **cyriltovena**: Fixes a panic with the logql.NoopPipeline.
* [2913](https://github.com/grafana/loki/pull/2913) **cyriltovena**: Fixes logql.QueryType.
* [2917](https://github.com/grafana/loki/pull/2917) **cyriltovena**: Fixes race condition in tailer since logql v2.
* [2960](https://github.com/grafana/loki/pull/2960) **sandeepsukhani**: fix table deletion in table client for boltdb-shipper

#### Enhancements

A number of performance and resource improvements have been made as well!

* [2911](https://github.com/grafana/loki/pull/2911) **sandeepsukhani**: Boltdb shipper query readiness
* [2875](https://github.com/grafana/loki/pull/2875) **cyriltovena**: Labels computation LogQLv2
* [2927](https://github.com/grafana/loki/pull/2927) **cyriltovena**: Improve logql parser allocations.
* [2926](https://github.com/grafana/loki/pull/2926) **cyriltovena**: Cache label strings in ingester to improve memory usage.
* [2931](https://github.com/grafana/loki/pull/2931) **cyriltovena**: Only append tailed entries if needed.
* [2973](https://github.com/grafana/loki/pull/2973) **cyriltovena**: Avoid parsing labels when tailer is sending from a stream.
* [2959](https://github.com/grafana/loki/pull/2959) **cyriltovena**: Improve tailer matcher function.
* [2876](https://github.com/grafana/loki/pull/2876) **jkellerer**: LogQL: Add unwrap bytes() conversion function


#### Notable mentions

Thanks to @timbyr for adding an often requested feature, the ability to support environment variable expansion in config files!

* [2837](https://github.com/grafana/loki/pull/2837) **timbyr**: Configuration: Support environment expansion in configuration

Thanks to @huikang for adding a new docker-compose file for running Loki as microservices!

* [2740](https://github.com/grafana/loki/pull/2740) **huikang**: Deploy: add docker-compose cluster deployment file

### All Changes

#### Loki
* [2988](https://github.com/grafana/loki/pull/2988) **slim-bean**: Loki: handle faults when opening boltdb files
* [2984](https://github.com/grafana/loki/pull/2984) **owen-d**: adds the ability to read chunkFormatV3 while writing v2
* [2983](https://github.com/grafana/loki/pull/2983) **slim-bean**: Loki: recover from panic opening boltdb files
* [2975](https://github.com/grafana/loki/pull/2975) **cyriltovena**: Fixes vector grouping injection.
* [2972](https://github.com/grafana/loki/pull/2972) **cyriltovena**: Add ProcessString to Pipeline.
* [2962](https://github.com/grafana/loki/pull/2962) **cyriltovena**: Implement io.WriteTo by chunks.
* [2951](https://github.com/grafana/loki/pull/2951) **owen-d**: bumps rules-action ref to logqlv2+ version
* [2946](https://github.com/grafana/loki/pull/2946) **cyriltovena**: Fixes the Stringer of the byte label operator.
* [2945](https://github.com/grafana/loki/pull/2945) **cyriltovena**: Fixes iota unexpected behaviour with bytes for chunk encoding.
* [2941](https://github.com/grafana/loki/pull/2941) **jeschkies**: Test label filter for bytes.
* [2934](https://github.com/grafana/loki/pull/2934) **owen-d**: chunk schema v3
* [2930](https://github.com/grafana/loki/pull/2930) **cyriltovena**: Fixes all in one grpc registrations.
* [2929](https://github.com/grafana/loki/pull/2929) **cyriltovena**: Cleanup labels parsing.
* [2922](https://github.com/grafana/loki/pull/2922) **codewithcheese**: Distributor registers logproto.Pusher service to receive logs via GRPC
* [2918](https://github.com/grafana/loki/pull/2918) **owen-d**: Includes delete routes for ruler namespaces
* [2903](https://github.com/grafana/loki/pull/2903) **cyriltovena**: Limit series for metric queries.
* [2892](https://github.com/grafana/loki/pull/2892) **cyriltovena**: Improve the chunksize test.
* [2891](https://github.com/grafana/loki/pull/2891) **sandeepsukhani**: fix flaky load tables test for boltdb-shipper uploads table-manager
* [2836](https://github.com/grafana/loki/pull/2836) **andir**: tests: fix quoting issues in test output when building with Go 1.15
* [2831](https://github.com/grafana/loki/pull/2831) **sandeepsukhani**: fix flaky tests in boltdb-shipper
* [2822](https://github.com/grafana/loki/pull/2822) **cyriltovena**: LogQL: Improve template format
* [2794](https://github.com/grafana/loki/pull/2794) **sandeepsukhani**: Revendor cortex to latest master
* [2764](https://github.com/grafana/loki/pull/2764) **owen-d**: WAL/marshalable chunks
* [2751](https://github.com/grafana/loki/pull/2751) **jeschkies**: Logging: Log throughput and total bytes human readable.

#### Helm
* [2986](https://github.com/grafana/loki/pull/2986) **cyriltovena**: Move CI to helm3.
* [2967](https://github.com/grafana/loki/pull/2967) **czunker**: Remove `helm init`
* [2965](https://github.com/grafana/loki/pull/2965) **czunker**: [Helm Chart Loki] Add needed k8s objects for alerting config
* [2940](https://github.com/grafana/loki/pull/2940) **slim-bean**: Helm: Update logstash to new chart and newer version
* [2835](https://github.com/grafana/loki/pull/2835) **tracyde**: Iss2734
* [2789](https://github.com/grafana/loki/pull/2789) **bewiwi**: Allows service targetPort modificaion
* [2651](https://github.com/grafana/loki/pull/2651) **scottrigby**: helm chart: Fix broken logo

#### Jsonnet
* [2976](https://github.com/grafana/loki/pull/2976) **beorn7**: Improve promtail alerts to retain the namespace label
* [2961](https://github.com/grafana/loki/pull/2961) **sandeepsukhani**: add missing ingester query routes in loki reads and operational dashboard
* [2899](https://github.com/grafana/loki/pull/2899) **halcyondude**: gateway: fix regression in tanka jsonnet
* [2873](https://github.com/grafana/loki/pull/2873) **Duologic**: fix(loki-mixin): refer to super.annotations
* [2852](https://github.com/grafana/loki/pull/2852) **chancez**: production/ksonnet: Add config_hash annotation to gateway deployment based on gateway configmap
* [2820](https://github.com/grafana/loki/pull/2820) **owen-d**: fixes promtail libsonnet tag. closes #2818
* [2718](https://github.com/grafana/loki/pull/2718) **halcyondude**: parameterize PVC storage class (ingester, querier, compactor)


#### Docs
* [2969](https://github.com/grafana/loki/pull/2969) **simonswine**: Add community forum to README.md
* [2968](https://github.com/grafana/loki/pull/2968) **yuichi10**: logcli: Fix logcli logql document URL
* [2942](https://github.com/grafana/loki/pull/2942) **hedss**: Docs: Corrects Fluent Bit documentation link to build the plugin.
* [2933](https://github.com/grafana/loki/pull/2933) **oddlittlebird**: Update CODEOWNERS
* [2909](https://github.com/grafana/loki/pull/2909) **fredr**: Docs: Add max_cache_freshness_per_query to limit_config
* [2890](https://github.com/grafana/loki/pull/2890) **dfang**: Fix typo
* [2888](https://github.com/grafana/loki/pull/2888) **oddlittlebird**: Update CODEOWNERS
* [2879](https://github.com/grafana/loki/pull/2879) **zhanghjster**: documentation: add tail_proxy_url option to query_frontend_config section
* [2869](https://github.com/grafana/loki/pull/2869) **nehaev**: documentation: Add loki4j to the list of unofficial clients
* [2853](https://github.com/grafana/loki/pull/2853) **RangerCD**: Fix typos in promtail
* [2848](https://github.com/grafana/loki/pull/2848) **dminca**: documentation: fix broken link in Best Practices section
* [2833](https://github.com/grafana/loki/pull/2833) **siavashs**: Docs: -querier.split-queries-by-day deprecation
* [2819](https://github.com/grafana/loki/pull/2819) **owen-d**: updates docs with delete permissions notice
* [2817](https://github.com/grafana/loki/pull/2817) **scoof**: Documentation: Add S3 IAM policy to be able to run Compactor
* [2811](https://github.com/grafana/loki/pull/2811) **slim-bean**: Docs: improve the helm upgrade section
* [2810](https://github.com/grafana/loki/pull/2810) **hedss**: CHANGELOG: Update update document links to point to the right place.
* [2704](https://github.com/grafana/loki/pull/2704) **owen-d**: WAL design doc
* [2636](https://github.com/grafana/loki/pull/2636) **LTek-online**: promtail documentation: changing the headers of the configuration docu to reflect configuration code

#### Promtail
* [2957](https://github.com/grafana/loki/pull/2957) **slim-bean**: Promtail: Update debian image and use a newer libsystemd
* [2928](https://github.com/grafana/loki/pull/2928) **cyriltovena**: Skip journald bad message.
* [2914](https://github.com/grafana/loki/pull/2914) **chancez**: promtail: Add support for using syslog message timestamp
* [2910](https://github.com/grafana/loki/pull/2910) **rfratto**: Expose underlying promtail client


#### Logcli
* [2948](https://github.com/grafana/loki/pull/2948) **tomwilkie**: Add a few more instructions to logcli --help.

#### Build
* [2877](https://github.com/grafana/loki/pull/2877) **cyriltovena**: Update to go 1.15
* [2814](https://github.com/grafana/loki/pull/2814) **torkelo**: Stats: Adding metrics collector GitHub action

#### Fluentd
* [2825](https://github.com/grafana/loki/pull/2825) **cyriltovena**: Bump fluentd plugin
* [2434](https://github.com/grafana/loki/pull/2434) **andsens**: fluent-plugin: Improve escaping in key_value format


### Notes

This release was created from revision ae9c4b82ec4a5d21267da50d6a1a8170e0ef82ff (Which was PR 2960) and the following PR's were cherry-picked
* [2984](https://github.com/grafana/loki/pull/2984) **owen-d**: adds the ability to read chunkFormatV3 while writing v2
* [2974](https://github.com/grafana/loki/pull/2974) **hedss**: fluent-bit: Rename Fluent Bit plugin output name.

### Dependencies

* Go Version:     1.15.3
* Cortex Version: 85942c5703cf22b64cecfd291e7e7c42d1b8c30c

>>>>>>> 1b79df37
## 2.0.1 (2020/12/10)

2.0.1 is a special release, it only exists to add the v3 support to Loki's chunk format.

**There is no reason to upgrade from 2.0.0 to 2.0.1**

This chunk version is internal to Loki and not configurable, and in a future version v3 will become the default (Likely 2.2.0).

We are creating this to enable users to roll back from a future release which was writing v3 chunks, back as far as 2.0.0 and still be able to read chunks.

This is mostly a safety measure to help if someone upgrades from 2.0.0 and skips versions to a future version which is writing v3 chunks and they encounter an issue which they would like to roll back. They would be able to then roll back to 2.0.1 and still read v3 chunks.

It should be noted this does not help anyone upgrading from a version older than 2.0.0, that is you should at least upgrade to 2.0.0 before going to a newer version if you are on a version older than 2.0.0.

## 2.0.0 (2020/10/26)

2.0.0 is here!!

We are extremely excited about the new features in 2.0.0, unlocking a whole new world of observability of our logs.

Thanks again for the many incredible contributions and improvements from the wonderful Loki community, we are very excited for the future!

### Important Notes

**Please Note** There are several changes in this release which require your attention!

* Anyone using a docker image please go read the [upgrade guide](https://github.com/grafana/loki/blob/master/docs/sources/upgrading/_index.md#200)!! There is one important consideration around a potentially breaking schema change depending on your configuration.
* MAJOR changes have been made to the boltdb-shipper index, breaking changes are not expected but extra precautions are highly recommended, more details in the [upgrade guide](https://github.com/grafana/loki/blob/master/docs/sources/upgrading/_index.md#200).
* The long deprecated `entry_parser` config in Promtail has been removed, use [pipeline_stages](https://grafana.com/docs/loki/latest/clients/promtail/configuration/#pipeline_stages) instead.

Check the [upgrade guide](https://github.com/grafana/loki/blob/master/docs/sources/upgrading/_index.md#200) for detailed information on all these changes.

### 2.0!!!!

There are too many PR's to list individually for the major improvements which we thought justified a 2.0 but here is the high level:

* Significant enhancements to the [LogQL query language](https://grafana.com/docs/loki/latest/logql/)!
** [Parse](https://grafana.com/docs/loki/latest/logql/#parser-expression) your logs to extract labels at query time.
** [Filter](https://grafana.com/docs/loki/latest/logql/#label-filter-expression) on query time extracted labels.
** [Format](https://grafana.com/docs/loki/latest/logql/#line-format-expression) your log lines any way you please!
** [Graph](https://grafana.com/docs/loki/latest/logql/#unwrapped-range-aggregations) the contents of your log lines as metrics, including support for many more of your favorite PromQL functions.
* Generate prometheus [alerts directly from your logs](https://grafana.com/docs/loki/latest/alerting/)!
** Create alerts using the same prometheus alert rule syntax and let Loki send alerts directly to your Prometheus Alertmanager!
* [boltdb-shipper](https://grafana.com/docs/loki/latest/operations/storage/boltdb-shipper/) is now production ready!
** This is it! Now Loki only needs a single object store (S3,GCS,Filesystem...) to store all the data, no more Cassandra, DynamoDB or Bigtable!

We are extremely excited about these new features, expect some talks, webinars, and blogs where we explain all this new functionality in detail.

### Notable mention

This is a small change but very helpful!

* [2737](https://github.com/grafana/loki/pull/2737) **dlemel8**: cmd/loki: add "verify-config" flag

Thank you @dlemel8 for this PR! Now you can start Loki with `-verify-config` to make sure your config is valid and Loki will exit with a status code 0 if it is!

### All Changes 

#### Loki
* [2804](https://github.com/grafana/loki/pull/2804) **slim-bean**: Loki: log any chunk fetch failure
* [2803](https://github.com/grafana/loki/pull/2803) **slim-bean**: Update local and docker default config files to use boltdb-shipper with a few other config changes
* [2796](https://github.com/grafana/loki/pull/2796) **cyriltovena**: Fixes a bug that would add __error__ label incorrectly.
* [2793](https://github.com/grafana/loki/pull/2793) **cyriltovena**: Improve the way we reverse iterator for backward queries.
* [2790](https://github.com/grafana/loki/pull/2790) **sandeepsukhani**: Boltdb shipper metrics changes
* [2788](https://github.com/grafana/loki/pull/2788) **sandeepsukhani**: add a metric in compactor to record timestamp of last successful run
* [2786](https://github.com/grafana/loki/pull/2786) **cyriltovena**: Logqlv2 pushes groups down to edge
* [2778](https://github.com/grafana/loki/pull/2778) **cyriltovena**: Logqv2 optimization
* [2774](https://github.com/grafana/loki/pull/2774) **cyriltovena**: Handle panic in the store goroutine.
* [2773](https://github.com/grafana/loki/pull/2773) **cyriltovena**: Fixes race conditions in the batch iterator.
* [2770](https://github.com/grafana/loki/pull/2770) **sandeepsukhani**: Boltdb shipper query performance improvements
* [2769](https://github.com/grafana/loki/pull/2769) **cyriltovena**: LogQL: Labels and Metrics Extraction
* [2768](https://github.com/grafana/loki/pull/2768) **cyriltovena**: Fixes all lint errors.
* [2761](https://github.com/grafana/loki/pull/2761) **owen-d**: Service discovery refactor
* [2755](https://github.com/grafana/loki/pull/2755) **owen-d**: Revendor Cortex
* [2752](https://github.com/grafana/loki/pull/2752) **kavirajk**: fix: Remove depricated `entry_parser` from scrapeconfig
* [2741](https://github.com/grafana/loki/pull/2741) **owen-d**: better tenant logging in ruler memstore
* [2737](https://github.com/grafana/loki/pull/2737) **dlemel8**: cmd/loki: add "verify-config" flag
* [2735](https://github.com/grafana/loki/pull/2735) **cyriltovena**: Fixes the frontend logs to include org_id.
* [2732](https://github.com/grafana/loki/pull/2732) **sandeepsukhani**: set timestamp in instant query done by canaries
* [2726](https://github.com/grafana/loki/pull/2726) **dvrkps**: hack: clean getStore
* [2711](https://github.com/grafana/loki/pull/2711) **owen-d**: removes r/w pools from block/chunk types
* [2709](https://github.com/grafana/loki/pull/2709) **cyriltovena**: Bypass sharding middleware when a query can't be sharded.
* [2671](https://github.com/grafana/loki/pull/2671) **alrs**: pkg/querier: fix dropped error
* [2665](https://github.com/grafana/loki/pull/2665) **cnbailian**: Loki: Querier APIs respond JSON Content-Type
* [2663](https://github.com/grafana/loki/pull/2663) **owen-d**: improves numeric literal stringer impl
* [2662](https://github.com/grafana/loki/pull/2662) **owen-d**: exposes rule group validation fn
* [2661](https://github.com/grafana/loki/pull/2661) **owen-d**: Enable local rules backend & disallow configdb.
* [2656](https://github.com/grafana/loki/pull/2656) **sandeepsukhani**: run multiple queries per table at once with boltdb-shipper
* [2655](https://github.com/grafana/loki/pull/2655) **sandeepsukhani**: fix store query bug when running loki in single binary mode with boltdb-shipper
* [2650](https://github.com/grafana/loki/pull/2650) **owen-d**: Adds prometheus ruler routes
* [2647](https://github.com/grafana/loki/pull/2647) **arl**: pkg/chunkenc: fix test using string(int) conversion
* [2645](https://github.com/grafana/loki/pull/2645) **arl**: Tests: fix issue 2356: distributor_test.go fails when the system has no interface name in [eth0, en0, lo0]
* [2642](https://github.com/grafana/loki/pull/2642) **sandeepsukhani**: fix an issue with building loki
* [2640](https://github.com/grafana/loki/pull/2640) **sandeepsukhani**: improvements for boltdb-shipper compactor
* [2637](https://github.com/grafana/loki/pull/2637) **owen-d**: Ruler docs + single binary inclusion
* [2627](https://github.com/grafana/loki/pull/2627) **sandeepsukhani**: revendor cortex to latest master
* [2620](https://github.com/grafana/loki/pull/2620) **alrs**: pkg/storage/stores/shipper/uploads: fix test error
* [2614](https://github.com/grafana/loki/pull/2614) **cyriltovena**: Improve lz4 compression
* [2613](https://github.com/grafana/loki/pull/2613) **sandeepsukhani**: fix a panic when trying to stop boltdb-shipper multiple times using sync.once
* [2610](https://github.com/grafana/loki/pull/2610) **slim-bean**: Loki: Fix query-frontend ready handler
* [2601](https://github.com/grafana/loki/pull/2601) **sandeepsukhani**: rpc for querying ingesters to get chunk ids from its store
* [2589](https://github.com/grafana/loki/pull/2589) **owen-d**: Ruler/loki rule validator
* [2582](https://github.com/grafana/loki/pull/2582) **yeya24**: Add _total suffix to ruler counter metrics
* [2580](https://github.com/grafana/loki/pull/2580) **owen-d**: strict rule unmarshaling
* [2578](https://github.com/grafana/loki/pull/2578) **owen-d**: exports grouploader
* [2576](https://github.com/grafana/loki/pull/2576) **owen-d**: Better rule loading
* [2574](https://github.com/grafana/loki/pull/2574) **sandeepsukhani**: fix closing of compressed file from boltdb-shipper compactor
* [2572](https://github.com/grafana/loki/pull/2572) **adityacs**: Validate max_query_length in Labels API
* [2564](https://github.com/grafana/loki/pull/2564) **owen-d**: Error on no schema configs
* [2559](https://github.com/grafana/loki/pull/2559) **sandeepsukhani**: fix dir setup based on which mode it is running
* [2558](https://github.com/grafana/loki/pull/2558) **sandeepsukhani**: cleanup boltdb files in queriers during startup/shutdown
* [2552](https://github.com/grafana/loki/pull/2552) **owen-d**: fixes batch metrics help text & corrects bucketing
* [2550](https://github.com/grafana/loki/pull/2550) **sandeepsukhani**: fix a flaky test in boltdb shipper
* [2548](https://github.com/grafana/loki/pull/2548) **sandeepsukhani**: add some metrics for monitoring compactor
* [2546](https://github.com/grafana/loki/pull/2546) **sandeepsukhani**: register boltdb shipper compactor cli flags
* [2543](https://github.com/grafana/loki/pull/2543) **sandeepsukhani**: revendor cortex to latest master
* [2534](https://github.com/grafana/loki/pull/2534) **owen-d**: Consistent chunk metrics
* [2530](https://github.com/grafana/loki/pull/2530) **sandeepsukhani**: minor fixes and improvements for boltdb shipper
* [2526](https://github.com/grafana/loki/pull/2526) **sandeepsukhani**: compactor for compacting boltdb files uploaded by shipper
* [2510](https://github.com/grafana/loki/pull/2510) **owen-d**: adds batch based metrics
* [2507](https://github.com/grafana/loki/pull/2507) **sandeepsukhani**: compress boltdb files to gzip while uploading from shipper
* [2458](https://github.com/grafana/loki/pull/2458) **owen-d**: Feature/ruler (take 2)
* [2487](https://github.com/grafana/loki/pull/2487) **sandeepsukhani**: upload boltdb files from shipper only when they are not expected to be modified or during shutdown

#### Docs
* [2797](https://github.com/grafana/loki/pull/2797) **cyriltovena**: Logqlv2 docs
* [2772](https://github.com/grafana/loki/pull/2772) **DesistDaydream**: reapir Retention Example Configuration
* [2762](https://github.com/grafana/loki/pull/2762) **PabloCastellano**: fix: typo in upgrade.md
* [2750](https://github.com/grafana/loki/pull/2750) **owen-d**: fixes path in prom rules api docs
* [2733](https://github.com/grafana/loki/pull/2733) **owen-d**: Removes wrong capitalizations
* [2728](https://github.com/grafana/loki/pull/2728) **vishesh92**: Docs: Update docs for redis
* [2725](https://github.com/grafana/loki/pull/2725) **dvrkps**: fix some misspells
* [2724](https://github.com/grafana/loki/pull/2724) **MadhavJivrajani**: DOCS: change format of unordered lists in technical docs
* [2716](https://github.com/grafana/loki/pull/2716) **huikang**: Doc: fixing parameter name in configuration
* [2705](https://github.com/grafana/loki/pull/2705) **owen-d**: shows cortextool lint command for loki in alerting docs
* [2702](https://github.com/grafana/loki/pull/2702) **huikang**: Doc: fix broken links in production/README.md
* [2699](https://github.com/grafana/loki/pull/2699) **sandangel**: docs: use repetitive numbering
* [2698](https://github.com/grafana/loki/pull/2698) **bemasher**: Doc: Vague link text.
* [2697](https://github.com/grafana/loki/pull/2697) **owen-d**: updates alerting docs with new cortex tool loki linting support
* [2692](https://github.com/grafana/loki/pull/2692) **philnichol**: Docs: Corrected incorrect instances of (setup|set up)
* [2691](https://github.com/grafana/loki/pull/2691) **UniqueTokens**: Update metrics.md
* [2689](https://github.com/grafana/loki/pull/2689) **pgassmann**: docker plugin documentation update
* [2686](https://github.com/grafana/loki/pull/2686) **demon**: docs: Fix link to code of conduct
* [2657](https://github.com/grafana/loki/pull/2657) **owen-d**: fixes ruler docs & includes ruler configs in cmd/configs + docker img
* [2622](https://github.com/grafana/loki/pull/2622) **sandeepsukhani**: add compactor details and other boltdb-shipper doc improvments
* [2621](https://github.com/grafana/loki/pull/2621) **cyriltovena**: Fixes links in aws tutorials.
* [2606](https://github.com/grafana/loki/pull/2606) **cyriltovena**: More template stage examples.
* [2605](https://github.com/grafana/loki/pull/2605) **Decad**: Update docs to use raw link
* [2600](https://github.com/grafana/loki/pull/2600) **slim-bean**: Docs: Fix broken links on generated site
* [2597](https://github.com/grafana/loki/pull/2597) **nek-00-ken**: Fixup: url to access promtail config sample
* [2595](https://github.com/grafana/loki/pull/2595) **sh0rez**: docs: fix broken links
* [2594](https://github.com/grafana/loki/pull/2594) **wardbekker**: Update README.md
* [2592](https://github.com/grafana/loki/pull/2592) **owen-d**: fixes some doc links
* [2591](https://github.com/grafana/loki/pull/2591) **woodsaj**: Docs: fix links in installation docs
* [2586](https://github.com/grafana/loki/pull/2586) **ms42Q**: Doc fixes: remove typos and long sentence
* [2579](https://github.com/grafana/loki/pull/2579) **oddlittlebird**: Update CODEOWNERS
* [2566](https://github.com/grafana/loki/pull/2566) **owen-d**: Website doc link fixes
* [2528](https://github.com/grafana/loki/pull/2528) **owen-d**: Update tanka.md with steps for using k8s-alpha lib
* [2512](https://github.com/grafana/loki/pull/2512) **palemtnrider**: Documentation: Fixes  install and getting-started links in the readme
* [2508](https://github.com/grafana/loki/pull/2508) **owen-d**: memberlist correct yaml path. closes #2499
* [2506](https://github.com/grafana/loki/pull/2506) **ferdikurniawan**: Docs: fix dead link
* [2505](https://github.com/grafana/loki/pull/2505) **sh0rez**: doc: close code block
* [2501](https://github.com/grafana/loki/pull/2501) **tivvit**: fix incorrect upgrade link
* [2500](https://github.com/grafana/loki/pull/2500) **oddlittlebird**: Docs: Update README.md

#### Helm
* [2746](https://github.com/grafana/loki/pull/2746) **marcosartori**: helm/fluentbit K8S-Logging.Exclude &  and Mem_Buf_Limit toggle
* [2742](https://github.com/grafana/loki/pull/2742) **steven-sheehy**: Fix linting errors and use of deprecated repositories
* [2659](https://github.com/grafana/loki/pull/2659) **rskrishnar**: [Promtail] enables configuring psp in helm chart
* [2554](https://github.com/grafana/loki/pull/2554) **alexandre-allard-scality**: production/helm: add support for PV selector in Loki statefulset

#### FluentD
* [2739](https://github.com/grafana/loki/pull/2739) **jgehrcke**: FluentD loki plugin: add support for bearer_token_file parameter

#### Fluent Bit
* [2568](https://github.com/grafana/loki/pull/2568) **zjj2wry**: fluent-bit plugin support TLS

#### Promtail
* [2723](https://github.com/grafana/loki/pull/2723) **carlpett**: Promtail: Add counter promtail_batch_retries_total
* [2717](https://github.com/grafana/loki/pull/2717) **slim-bean**: Promtail: Fix deadlock on tailer shutdown.
* [2710](https://github.com/grafana/loki/pull/2710) **slim-bean**: Promtail: (and also fluent-bit) change the max batch size to 1MB
* [2708](https://github.com/grafana/loki/pull/2708) **Falco20019**: Promtail: Fix timestamp parser for short year format
* [2658](https://github.com/grafana/loki/pull/2658) **slim-bean**: Promtail: do not mark the position if the file is removed
* [2618](https://github.com/grafana/loki/pull/2618) **slim-bean**: Promtail: Add a stream lagging metric
* [2615](https://github.com/grafana/loki/pull/2615) **aminjam**: Add fallback_formats for timestamp stage
* [2603](https://github.com/grafana/loki/pull/2603) **rfratto**: Expose UserAgent and fix User-Agent version source
* [2575](https://github.com/grafana/loki/pull/2575) **unguiculus**: Promtail: Fix docker-compose.yaml
* [2571](https://github.com/grafana/loki/pull/2571) **rsteneteg**: Promtail: adding pipeline stage for dropping labels
* [2570](https://github.com/grafana/loki/pull/2570) **slim-bean**: Promtail: Fix concurrent map iteration when using stdin
* [2565](https://github.com/grafana/loki/pull/2565) **carlpett**: Add a counter for empty syslog messages
* [2542](https://github.com/grafana/loki/pull/2542) **slim-bean**: Promtail: implement shutdown for the no-op server
* [2532](https://github.com/grafana/loki/pull/2532) **slim-bean**: Promtail: Restart the tailer if we fail to read and upate current position

#### Ksonnet
* [2719](https://github.com/grafana/loki/pull/2719) **halcyondude**: nit: fix formatting for ksonnet/loki
* [2677](https://github.com/grafana/loki/pull/2677) **sandeepsukhani**: fix jsonnet for memcached-writes when using boltdb-shipper
* [2617](https://github.com/grafana/loki/pull/2617) **periklis**: Add config options for loki dashboards
* [2612](https://github.com/grafana/loki/pull/2612) **fredr**: Dashboard: typo in Loki Operational dashboard
* [2599](https://github.com/grafana/loki/pull/2599) **sandeepsukhani**: fix closing bracket in dashboards from loki-mixin
* [2584](https://github.com/grafana/loki/pull/2584) **sandeepsukhani**: Read, Write and operational dashboard improvements
* [2560](https://github.com/grafana/loki/pull/2560) **owen-d**: Jsonnet/ruler
* [2547](https://github.com/grafana/loki/pull/2547) **sandeepsukhani**: jsonnet for running loki using boltdb-shipper
* [2525](https://github.com/grafana/loki/pull/2525) **Duologic**: fix(ksonnet): don't depend on specific k8s version
* [2521](https://github.com/grafana/loki/pull/2521) **charandas**: fix: broken links in Tanka documentation
* [2503](https://github.com/grafana/loki/pull/2503) **owen-d**: Ksonnet docs
* [2494](https://github.com/grafana/loki/pull/2494) **primeroz**: Jsonnet Promtail: Change function for mounting configmap in promtail daemonset

#### Logstash
* [2607](https://github.com/grafana/loki/pull/2607) **adityacs**: Logstash cpu usage fix

#### Build
* [2602](https://github.com/grafana/loki/pull/2602) **sandeepsukhani**: add support for building querytee
* [2561](https://github.com/grafana/loki/pull/2561) **tharun208**: Added logcli docker image
* [2549](https://github.com/grafana/loki/pull/2549) **simnv**: Ignore .exe files build for Windows
* [2527](https://github.com/grafana/loki/pull/2527) **owen-d**: Update docker-compose.yaml to use 1.6.0

#### Docker Logging Driver
* [2459](https://github.com/grafana/loki/pull/2459) **RaitoBezarius**: Docker logging driver: Add a keymod for the extra attributes from the Docker logging driver

### Dependencies

* Go Version:     1.14.2
* Cortex Version: 85942c5703cf22b64cecfd291e7e7c42d1b8c30c

## 1.6.1 (2020-08-24)

This is a small release and only contains two fixes for Promtail:

* [2542](https://github.com/grafana/loki/pull/2542) **slim-bean**: Promtail: implement shutdown for the no-op server
* [2532](https://github.com/grafana/loki/pull/2532) **slim-bean**: Promtail: Restart the tailer if we fail to read and upate current position

The first only applies if you are running Promtail with both `--stdin` and `--server.disabled=true` flags.

The second is a minor rework to how Promtail handles a very specific error when attempting to read the size of a file and failing to do so.

Upgrading Promtail from 1.6.0 to 1.6.1 is only necessary if you have logs full of `msg="error getting tail position and/or size"`, 
the code changed in this release has been unchanged for a long time and we suspect very few people are seeing this issue.

No changes to any other components (Loki, Logcli, etc) are included in this release. 

## 1.6.0 (2020-08-13)

It's the second thursday of the eighth month of the year which means it's time for another Loki Release!!

Before we highlight important features and changes, congratulations to [@adityacs](https://github.com/adityacs), who is the newest member of the Loki team! 
Aditya has been regularly contributing to the Loki project for the past year, with each contribution better than the last. 
Many of the items on the following list were thanks to his hard work. Thank you, Aditya, and welcome to the team!

I think we might have set a new record with 189 PR's in this release!

### Important Notes

**Please Note** There are several changes in this release which might require your attention!

* The NET_BIND_SERVICE capability was removed from the Loki process in the docker image, it's no longer possible to run Loki with the supplied image on a port less than 1024
* If you run microservices, there is an important rollout sequence to prevent query errors.
* Scrape configs have changed for Promtail in both Helm and Ksonnet affecting two labels: `instance` -> `pod` and `container_name` -> `container`.
* Almost all of the Loki Canary metrics were renamed.
* A few command line flags where changed (although they are likely not commonly used)
* If you use ksonnet and run on GCS and Bigtable you may see an error in your config as a default value was removed.
* If you are using boltdb-shipper, you will likekly need to add a new schema_config entry.

Check the [upgrade guide](https://github.com/grafana/loki/blob/master/docs/sources/operations/upgrade.md#160) for detailed information on all these changes.

### Notable Features and Fixes

#### Query language enhancements

* [2150](https://github.com/grafana/loki/pull/2150) introduces `bytes_rate`, which calculates the per second byte rate of a log stream, and `bytes_over_time`, which returns the byte size of a log stream. 
* [2182](https://github.com/grafana/loki/pull/2182) introduces a long list of comparison operators, which will let you write queries like `count_over_time({foo="bar"}[1m]) > 10`. Check out the PR for a more detailed description. 

#### Loki performance improvements

* [2216](https://github.com/grafana/loki/pull/2216), [2218](https://github.com/grafana/loki/pull/2218), and [2219](https://github.com/grafana/loki/pull/2219) all improve how memory is allocated and reused for queries. 
* [2239](https://github.com/grafana/loki/pull/2239) is a huge improvement for certain cases in which a query covers a large number of streams that all overlap in time. Overlapping data is now internally cached while Loki works to sort all the streams into the proper time order. 
* [2293](https://github.com/grafana/loki/pull/2293) was a big refactor to how Loki internally processes log queries vs. metric queries, creating separate code paths to further optimize metric queries. Metric query performance is now 2 to 10 times faster.

If you are using the query-frontend:

* [2441](https://github.com/grafana/loki/pull/2441) improves how label queries can be split and queried in parallel 
* [2123](https://github.com/grafana/loki/pull/2123) allows queries to the `series` API to be split by time and parallelized; and last but most significant
* [1927](https://github.com/grafana/loki/pull/1927) allows for a much larger range of queries to be sharded and performed in parallel. Query sharding is a topic in itself, but as a rough summary, this type of sharding is not time dependent and leverages how data is already stored by Loki to be able to split queries up into 16 separate pieces to be queried at the same time.

#### Promtail

* [2296](https://github.com/grafana/loki/pull/2296) allows Promtail to expose the Loki Push API. With this, you can push from any client to Promtail as if it were Loki, and Promtail can then forward those logs to another Promtail or to Loki. There are some good use cases for this with the Loki Docker Logging Driver; if you want an easier way to configure pipelines or expose metrics collection, point your Docker drivers at a Promtail instance.
* [2282](https://github.com/grafana/loki/pull/2282) contains an example Amazon Lambda where you can use a fan-in approach and ingestion timestamping in Promtail to work around `out of order` issues with multiple Lambdas processing the same log stream. This is one way to get logs from a high-cardinality source without adding a high-cardinality label.
* [2060](https://github.com/grafana/loki/pull/2060) introduces the `Replace` stage, which lets you find and replace or remove text inside a log line. Combined with [2422](https://github.com/grafana/loki/pull/2422) and [2480](https://github.com/grafana/loki/pull/2480), you can now find and replace sensitive data in a log line like a password or email address and replace it with ****, or hash the value to prevent readability, while still being able to trace the value through your logs. Last on the list of pipeline additions, 
* [2496](https://github.com/grafana/loki/pull/2496) adds a `Drop` pipeline stage, which lets you drop log lines based on several criteria options including regex matching content, line length, or the age of the log line. The last two are useful to prevent sending to Loki logs that you know would be rejected based on configured limits in the Loki server.

#### Logstash output plugin

* [1822](https://github.com/grafana/loki/pull/1822) added a Logstash output plugin for Loki. If you have an existing Logstash install, you can now use this plugin to send your logs to Loki to make it easier to try out, or use Loki alongside an existing logging installation.

#### Loki Canary

* [2344](https://github.com/grafana/loki/pull/2344) improved the canaries capabilities for checking for data integrity, including spot checking for logs over a longer time window and running metric queries to verify count_over_time accuracy.

#### Logcli

* [2470](https://github.com/grafana/loki/pull/2470) allows you to color code your log lines based on their stream labels for a nice visual indicator of streams. 
* [2497](https://github.com/grafana/loki/pull/2497) expands on the series API query to Loki with the`--analyze-labels` flag, which can show you a detailed breakdown of your label key and value combinations. This is very useful for finding improper label usage in Loki or labels with high cardinality.
* [2482](https://github.com/grafana/loki/pull/2482), in which LogCLI will automatically batch requests to Loki to allow making queries with a `--limit=` far larger than the server side limit defined in Loki. LogCLI will dispatch the request in a series of queries configured by the `--batch=` parameter (which defaults to 1000) until the requested limit is reached!

#### Misc

* [2453](https://github.com/grafana/loki/pull/2453) improves the error messages when a query times out, as `Context Deadline Exceeded` wasn’t the most intuitive. 
* [2336](https://github.com/grafana/loki/pull/2336) provides two new flags that will print the entire Loki config object at startup. Be warned there are a lot of config options, and many won’t apply to your setup (such as storage configs you aren’t using), but this can be a really useful tool when troubleshooting. Sticking with the theme of best for last, 
* [2224](https://github.com/grafana/loki/pull/2224) and [2288](https://github.com/grafana/loki/pull/2288) improve support for running Loki with a shared Ring using memberlist while not requiring Consul or Etcd. We need to follow up soon with some better documentation or a blog post on this!


### Dependencies

* Go Version:     1.14.2
* Cortex Version: 7014ff11ed70d9d59ad29d0a95e73999c436c47c

### All Changes

#### Loki
* [2484](https://github.com/grafana/loki/pull/2484) **slim-bean**: Loki: fix batch iterator error when all chunks overlap and chunk time ranges are greater than query time range
* [2483](https://github.com/grafana/loki/pull/2483) **sandeepsukhani**: download boltdb files parallelly during reads
* [2472](https://github.com/grafana/loki/pull/2472) **owen-d**: series endpoint uses normal splits
* [2466](https://github.com/grafana/loki/pull/2466) **owen-d**: BatchIter edge cases
* [2463](https://github.com/grafana/loki/pull/2463) **sandeepsukhani**: revendor cortex to latest master
* [2457](https://github.com/grafana/loki/pull/2457) **adityacs**: Fix panic in cassandra storage while registering metrics
* [2453](https://github.com/grafana/loki/pull/2453) **slim-bean**: Loki: Improve error messages on query timeout or cancel
* [2450](https://github.com/grafana/loki/pull/2450) **adityacs**: Fixes panic in runtime_config
* [2449](https://github.com/grafana/loki/pull/2449) **jvrplmlmn**: Replace usage of sync/atomic with uber-go/atomic
* [2441](https://github.com/grafana/loki/pull/2441) **cyriltovena**: Split label names queries in the frontend.
* [2427](https://github.com/grafana/loki/pull/2427) **owen-d**: Revendor cortex
* [2392](https://github.com/grafana/loki/pull/2392) **owen-d**: avoid mutating config while parsing -config.file
* [2346](https://github.com/grafana/loki/pull/2346) **cyriltovena**: Fixes LogQL grouping
* [2336](https://github.com/grafana/loki/pull/2336) **slim-bean**: Loki: add -print-config-stderr flag to dump loki's runtime config to stderr
* [2330](https://github.com/grafana/loki/pull/2330) **slim-bean**: Loki: Use a new context to update the ring state after a failed chunk transfer
* [2328](https://github.com/grafana/loki/pull/2328) **slim-bean**: Loki: Transfer one chunk at a time per series during chunk transfers
* [2327](https://github.com/grafana/loki/pull/2327) **adityacs**: Fix data race in ingester
* [2323](https://github.com/grafana/loki/pull/2323) **cyriltovena**: Improve object key parsing for boltdb shipper.
* [2306](https://github.com/grafana/loki/pull/2306) **cyriltovena**: Fixes buffered iterator skipping very long lines.
* [2302](https://github.com/grafana/loki/pull/2302) **cyriltovena**: Improve entry deduplication.
* [2294](https://github.com/grafana/loki/pull/2294) **cyriltovena**: Remove NET_BIND_SERVICE capability requirement.
* [2293](https://github.com/grafana/loki/pull/2293) **cyriltovena**: Improve metric queries by computing samples at the edges.
* [2288](https://github.com/grafana/loki/pull/2288) **periklis**: Add support for memberlist dns-based discovery
* [2268](https://github.com/grafana/loki/pull/2268) **owen-d**: lock fix for flaky test
* [2266](https://github.com/grafana/loki/pull/2266) **cyriltovena**: Update to latest cortex.
* [2264](https://github.com/grafana/loki/pull/2264) **adityacs**: Fix ingester results for series query
* [2261](https://github.com/grafana/loki/pull/2261) **sandeepsukhani**: create smaller unique files from boltdb shipper and other code refactorings
* [2254](https://github.com/grafana/loki/pull/2254) **slim-bean**: Loki: Series API will return all series with no match or empty matcher
* [2252](https://github.com/grafana/loki/pull/2252) **owen-d**: avoids further time splitting in querysharding mware
* [2250](https://github.com/grafana/loki/pull/2250) **slim-bean**: Loki: Remove redundant log warning
* [2249](https://github.com/grafana/loki/pull/2249) **owen-d**: avoids recording stats in the sharded engine
* [2248](https://github.com/grafana/loki/pull/2248) **cyriltovena**: Add performance profile flags for logcli.
* [2239](https://github.com/grafana/loki/pull/2239) **cyriltovena**: Cache overlapping blocks
* [2224](https://github.com/grafana/loki/pull/2224) **periklis**: Replace memberlist service in favor of cortex provided service
* [2223](https://github.com/grafana/loki/pull/2223) **adityacs**: Add Error method for step evaluators
* [2219](https://github.com/grafana/loki/pull/2219) **cyriltovena**: Reuse slice for the range vector allocations.
* [2218](https://github.com/grafana/loki/pull/2218) **cyriltovena**: Reuse buffer for hash computation in the engine.
* [2216](https://github.com/grafana/loki/pull/2216) **cyriltovena**: Improve point allocations for each steps in the logql engine.
* [2211](https://github.com/grafana/loki/pull/2211) **sandeepsukhani**: query tee proxy with support for comparison of responses
* [2206](https://github.com/grafana/loki/pull/2206) **sandeepsukhani**: disable index dedupe when rf > 1 and current or upcoming index type is boltdb-shipper
* [2204](https://github.com/grafana/loki/pull/2204) **owen-d**: bumps cortex & fixes conflicts
* [2191](https://github.com/grafana/loki/pull/2191) **periklis**: Add flag to disable tracing activation
* [2189](https://github.com/grafana/loki/pull/2189) **owen-d**: Fix vector-scalar comparisons
* [2182](https://github.com/grafana/loki/pull/2182) **owen-d**: Logql comparison ops
* [2178](https://github.com/grafana/loki/pull/2178) **cyriltovena**: Fixes path prefix in the querier.
* [2166](https://github.com/grafana/loki/pull/2166) **sandeepsukhani**: enforce requirment for periodic config for index tables to be 24h when using boltdb shipper
* [2161](https://github.com/grafana/loki/pull/2161) **cyriltovena**: Fix error message for max tail connections.
* [2156](https://github.com/grafana/loki/pull/2156) **sandeepsukhani**: boltdb shipper download failure handling and some refactorings
* [2150](https://github.com/grafana/loki/pull/2150) **cyriltovena**: Bytes aggregations
* [2136](https://github.com/grafana/loki/pull/2136) **cyriltovena**: Fixes Iterator boundaries
* [2123](https://github.com/grafana/loki/pull/2123) **adityacs**: Fix Series API slowness
* [1927](https://github.com/grafana/loki/pull/1927) **owen-d**: Feature/querysharding ii
* [2032](https://github.com/grafana/loki/pull/2032) **tivvit**: Added support for tail to query frontend

#### Promtail
* [2496](https://github.com/grafana/loki/pull/2496) **slim-bean**: Promtail: Drop stage
* [2475](https://github.com/grafana/loki/pull/2475) **slim-bean**: Promtail: force the log level on any Loki Push API target servers to match Promtail's log level.
* [2474](https://github.com/grafana/loki/pull/2474) **slim-bean**: Promtail: use --client.external-labels for all clients
* [2471](https://github.com/grafana/loki/pull/2471) **owen-d**: Fix/promtail yaml config
* [2464](https://github.com/grafana/loki/pull/2464) **slim-bean**: Promtail: Bug: loki push api, clone labels before handling
* [2438](https://github.com/grafana/loki/pull/2438) **rfratto**: pkg/promtail: propagate a logger rather than using util.Logger globally
* [2432](https://github.com/grafana/loki/pull/2432) **pyr0hu**: Promtail: Allow empty replace values for replace stage
* [2422](https://github.com/grafana/loki/pull/2422) **wardbekker**: Template: Added a sha256 template function for obfuscating / anonymize PII data in e.g. the replace stage
* [2414](https://github.com/grafana/loki/pull/2414) **rfratto**: Add RegisterFlagsWithPrefix to config structs
* [2386](https://github.com/grafana/loki/pull/2386) **cyriltovena**: Add regex function to promtail template stage.
* [2345](https://github.com/grafana/loki/pull/2345) **adityacs**: Refactor Promtail target manager code
* [2301](https://github.com/grafana/loki/pull/2301) **flixr**: Promtail: support unix timestamps with fractional seconds
* [2296](https://github.com/grafana/loki/pull/2296) **slim-bean**: Promtail: Loki Push API
* [2282](https://github.com/grafana/loki/pull/2282) **owen-d**: Lambda-Promtail
* [2242](https://github.com/grafana/loki/pull/2242) **carlpett**: Set user agent on outgoing http requests
* [2196](https://github.com/grafana/loki/pull/2196) **cyriltovena**: Adds default -config.file for the promtail docker images.
* [2127](https://github.com/grafana/loki/pull/2127) **bastjan**: Update go-syslog to accept non-UTF8 encoding in syslog message
* [2111](https://github.com/grafana/loki/pull/2111) **adityacs**: Fix Promtail journal seeking known position
* [2105](https://github.com/grafana/loki/pull/2105) **fatpat**: promtail: Add Entry variable to template
* [1118](https://github.com/grafana/loki/pull/1118) **shuttie**: promtail: fix high CPU usage on large kubernetes clusters.
* [2060](https://github.com/grafana/loki/pull/2060) **adityacs**: Feature: Replace stage in pipeline
* [2087](https://github.com/grafana/loki/pull/2087) **adityacs**: Set JournalTarget Priority value to keyword

#### Logcli
* [2497](https://github.com/grafana/loki/pull/2497) **slim-bean**: logcli: adds --analyize-labels to logcli series command and changes how labels are provided to the command
* [2482](https://github.com/grafana/loki/pull/2482) **slim-bean**: Logcli: automatically batch requests
* [2470](https://github.com/grafana/loki/pull/2470) **adityacs**: colored labels output for logcli
* [2235](https://github.com/grafana/loki/pull/2235) **pstibrany**: logcli: Remove single newline from the raw line before printing.
* [2126](https://github.com/grafana/loki/pull/2126) **cyriltovena**: Validate local storage config for the logcli
* [2083](https://github.com/grafana/loki/pull/2083) **adityacs**: Support querying labels on time range in logcli

#### Docs
* [2473](https://github.com/grafana/loki/pull/2473) **owen-d**: fixes lambda-promtail relative doc link
* [2454](https://github.com/grafana/loki/pull/2454) **oddlittlebird**: Create CODEOWNERS
* [2439](https://github.com/grafana/loki/pull/2439) **till**: Docs: updated "Upgrading" for docker driver
* [2437](https://github.com/grafana/loki/pull/2437) **wardbekker**: DOCS: clarified globbing behaviour of __path__ of the doublestar library
* [2431](https://github.com/grafana/loki/pull/2431) **endu**: fix dead link
* [2425](https://github.com/grafana/loki/pull/2425) **RichiH**: Change conduct contact email address
* [2420](https://github.com/grafana/loki/pull/2420) **petuhovskiy**: Fix docker driver doc
* [2418](https://github.com/grafana/loki/pull/2418) **cyriltovena**: Add logstash to clients page with FrontMatter.
* [2402](https://github.com/grafana/loki/pull/2402) **cyriltovena**: More fixes for the website.
* [2400](https://github.com/grafana/loki/pull/2400) **tontongg**: Fix URL to LogQL documentation
* [2398](https://github.com/grafana/loki/pull/2398) **robbymilo**: Docs - update links, readme
* [2397](https://github.com/grafana/loki/pull/2397) **coderanger**: 📝 Note that entry_parser is deprecated.
* [2396](https://github.com/grafana/loki/pull/2396) **dnsmichi**: Docs: Fix Fluentd title (visible in menu)
* [2391](https://github.com/grafana/loki/pull/2391) **cyriltovena**: Update fluentd docs and fixes links for the website.
* [2390](https://github.com/grafana/loki/pull/2390) **cyriltovena**: Fluent bit docs
* [2389](https://github.com/grafana/loki/pull/2389) **cyriltovena**: Docker driver doc
* [2385](https://github.com/grafana/loki/pull/2385) **abowloflrf**: Update logo link in README.md
* [2378](https://github.com/grafana/loki/pull/2378) **robbymilo**: Sync docs to website
* [2360](https://github.com/grafana/loki/pull/2360) **owen-d**: Makes timestamp parsing docs clearer
* [2358](https://github.com/grafana/loki/pull/2358) **rille111**: Documentation: Add example for having separate pvc for loki, using helm
* [2357](https://github.com/grafana/loki/pull/2357) **owen-d**: Storage backend examples
* [2338](https://github.com/grafana/loki/pull/2338) **cyriltovena**: Add a complete tutorial on how to ship logs from AWS EKS.
* [2335](https://github.com/grafana/loki/pull/2335) **cyriltovena**: Improve documentation of the metric stage.
* [2331](https://github.com/grafana/loki/pull/2331) **cyriltovena**: Add a tutorial to forward AWS ECS logs to Loki.
* [2321](https://github.com/grafana/loki/pull/2321) **cyriltovena**: Tutorial to run Promtail on AWS EC2
* [2318](https://github.com/grafana/loki/pull/2318) **adityacs**: Configuration documentation improvements
* [2317](https://github.com/grafana/loki/pull/2317) **owen-d**: remove DynamoDB chunk store doc
* [2308](https://github.com/grafana/loki/pull/2308) **wardbekker**: Added a link to the replace parsing stage
* [2305](https://github.com/grafana/loki/pull/2305) **rafaelpissolatto**: Fix schema_config store value
* [2285](https://github.com/grafana/loki/pull/2285) **adityacs**: Fix local.md doc
* [2284](https://github.com/grafana/loki/pull/2284) **owen-d**: Update local.md
* [2279](https://github.com/grafana/loki/pull/2279) **Fra-nk**: Documentation: Refine LogQL documentation
* [2273](https://github.com/grafana/loki/pull/2273) **RichiH**: Fix typo
* [2247](https://github.com/grafana/loki/pull/2247) **carlpett**: docs: Fix missing quotes
* [2233](https://github.com/grafana/loki/pull/2233) **vyzigold**: docs: Add readmes to individual helm charts
* [2220](https://github.com/grafana/loki/pull/2220) **oddlittlebird**: Docs: Local install edits
* [2217](https://github.com/grafana/loki/pull/2217) **fredr**: docs: BoltDB typo
* [2215](https://github.com/grafana/loki/pull/2215) **fredr**: docs: Correct loki address for docker-compose
* [2172](https://github.com/grafana/loki/pull/2172) **cyriltovena**: Update old link for pipeline stages.
* [2163](https://github.com/grafana/loki/pull/2163) **slim-bean**: docs: fix an error in the example log line and byte counter metrics
* [2160](https://github.com/grafana/loki/pull/2160) **slim-bean**: Fix some errors in the upgrade guide to 1.5.0 and add some missing notes discovered by users.
* [2152](https://github.com/grafana/loki/pull/2152) **eamonryan**: Fix typo in promtail ClusterRole
* [2139](https://github.com/grafana/loki/pull/2139) **adityacs**: Fix configuration docs
* [2137](https://github.com/grafana/loki/pull/2137) **RichiH**: Propose new governance
* [2136](https://github.com/grafana/loki/pull/2136) **cyriltovena**: Fixes Iterator boundaries
* [2125](https://github.com/grafana/loki/pull/2125) **theMercedes**: Update logql.md
* [2112](https://github.com/grafana/loki/pull/2112) **nileshcs**: Documentation: Outdated fluentd image name, UID details, link update
* [2092](https://github.com/grafana/loki/pull/2092) **i-takizawa**: docs: make <placeholders> visible

#### Build
* [2467](https://github.com/grafana/loki/pull/2467) **slim-bean**: Update Loki build image

#### Ksonnet
* [2460](https://github.com/grafana/loki/pull/2460) **Duologic**: refactor: use $.core.v1.envVar
* [2452](https://github.com/grafana/loki/pull/2452) **slim-bean**: ksonnet: Reduce querier parallelism to a more sane default value and remove the default setting for storage_backend
* [2377](https://github.com/grafana/loki/pull/2377) **Duologic**: refactor: moved jaeger-agent-mixin
* [2373](https://github.com/grafana/loki/pull/2373) **slim-bean**: Ksonnet: Add a Pod Disruption Budget to Loki Ingesters
* [2185](https://github.com/grafana/loki/pull/2185) **cyriltovena**: Refactor mixin routes and add series API.
* [2162](https://github.com/grafana/loki/pull/2162) **slim-bean**: ksonnet: Fix up datasources and variables in Loki Operational
* [2091](https://github.com/grafana/loki/pull/2091) **beorn7**: Keep scrape config in line with the new Prometheus scrape config

#### Docker logging driver
* [2435](https://github.com/grafana/loki/pull/2435) **cyriltovena**: Add more precisions on the docker driver installed on the daemon.
* [2343](https://github.com/grafana/loki/pull/2343) **jdfalk**: loki-docker-driver: Change "ignoring empty line" to debug logging
* [2295](https://github.com/grafana/loki/pull/2295) **cyriltovena**: Remove mount in the docker driver.
* [2199](https://github.com/grafana/loki/pull/2199) **cyriltovena**: Docker driver relabeling
* [2116](https://github.com/grafana/loki/pull/2116) **cyriltovena**: Allows to change the log driver mode and buffer size.

#### Logstash output plugin
* [2415](https://github.com/grafana/loki/pull/2415) **cyriltovena**: Set service values via --set for logstash.
* [2410](https://github.com/grafana/loki/pull/2410) **adityacs**: logstash code refactor and doc improvements
* [1822](https://github.com/grafana/loki/pull/1822) **adityacs**: Loki Logstash Plugin

#### Loki canary
* [2413](https://github.com/grafana/loki/pull/2413) **slim-bean**: Loki-Canary: Backoff retries on query failures, add histograms for query performance.
* [2369](https://github.com/grafana/loki/pull/2369) **slim-bean**: Loki Canary: One more round of improvements to query for missing websocket entries up to max-wait
* [2350](https://github.com/grafana/loki/pull/2350) **slim-bean**: Canary tweaks
* [2344](https://github.com/grafana/loki/pull/2344) **slim-bean**: Loki-Canary: Add query spot checking and metric count checking
* [2259](https://github.com/grafana/loki/pull/2259) **ombre8**: Canary: make stream configurable

#### Fluentd
* [2407](https://github.com/grafana/loki/pull/2407) **cyriltovena**: bump fluentd version to release a new gem.
* [2399](https://github.com/grafana/loki/pull/2399) **tarokkk**: fluentd: Make fluentd version requirements permissive
* [2179](https://github.com/grafana/loki/pull/2179) **takanabe**: Improve fluentd plugin development experience
* [2171](https://github.com/grafana/loki/pull/2171) **takanabe**: Add server TLS certificate verification

#### Fluent Bit
* [2375](https://github.com/grafana/loki/pull/2375) **cyriltovena**: Fixes the fluentbit batchwait  backward compatiblity.
* [2367](https://github.com/grafana/loki/pull/2367) **dojci**: fluent-bit: Add more loki client configuration options
* [2365](https://github.com/grafana/loki/pull/2365) **dojci**: fluent-bit: Fix fluent-bit exit callback when buffering is enabled
* [2290](https://github.com/grafana/loki/pull/2290) **cyriltovena**: Fixes the lint issue merged to master.
* [2286](https://github.com/grafana/loki/pull/2286) **adityacs**: Fix fluent-bit newline and tab characters
* [2142](https://github.com/grafana/loki/pull/2142) **dojci**: Add FIFO queue persistent buffering for fluent bit output plugin
* [2089](https://github.com/grafana/loki/pull/2089) **FrederikNS**: Allow configuring more options for output configuration

#### Helm
* [2406](https://github.com/grafana/loki/pull/2406) **steven-sheehy**: Helm: Fix regression in chart name
* [2379](https://github.com/grafana/loki/pull/2379) **StevenReitsma**: production/helm: Add emptyDir volume type to promtail PSP
* [2366](https://github.com/grafana/loki/pull/2366) **StevenReitsma**: production/helm: Add projected and downwardAPI volume types to PodSecurityPolicy (#2355)
* [2258](https://github.com/grafana/loki/pull/2258) **Synehan**: helm: add annotations to service monitor
* [2241](https://github.com/grafana/loki/pull/2241) **chauffer**: Kubernetes manifests: Remove namespace from cluster-wide resources
* [2238](https://github.com/grafana/loki/pull/2238) **vhrosales**: helm: Add loadBalancerIP option to loki chart
* [2205](https://github.com/grafana/loki/pull/2205) **joschi36**: BUG: add missing namespace in ingress object
* [2197](https://github.com/grafana/loki/pull/2197) **cyriltovena**: Render loki datasources even if Grafana is disabled.
* [2141](https://github.com/grafana/loki/pull/2141) **cyriltovena**: Adds the ability to have a pull secrets for Promtail.
* [2099](https://github.com/grafana/loki/pull/2099) **allout58**: helm/loki-stack: Support Prometheus on a sub-path in Grafana config
* [2086](https://github.com/grafana/loki/pull/2086) **osela**: helm/loki-stack: render loki datasource only if grafana is enabled
* [2091](https://github.com/grafana/loki/pull/2091) **beorn7**: Keep scrape config in line with the new Prometheus scrape config

#### Build
* [2371](https://github.com/grafana/loki/pull/2371) **cyriltovena**: Fixes helm publish that needs now to add repo.
* [2341](https://github.com/grafana/loki/pull/2341) **slim-bean**: Build: Fix CI helm test
* [2309](https://github.com/grafana/loki/pull/2309) **cyriltovena**: Test again arm32 on internal ci.
* [2307](https://github.com/grafana/loki/pull/2307) **cyriltovena**: Removes arm32 for now as we're migrating the CI.
* [2287](https://github.com/grafana/loki/pull/2287) **wardbekker**: Change the Grafana image to latest
* [2212](https://github.com/grafana/loki/pull/2212) **roidelapluie**: Remove unhelpful/problematic term in circleci.yml


## 1.5.0 (2020-05-20)

It's been a busy month and a half since 1.4.0 was released, and a lot of new improvements have been added to Loki since!

Be prepared for some configuration changes that may cause some bumps when upgrading, 
we apologize for this but are always striving to reach the right compromise of code simplicity and user/operating experience. 

In this case we opted to keep a simplified configuration inline with Cortex rather than a more complicated and error prone internal config mapping or difficult to implement support for multiple config names for the same feature.

This does result in breaking config changes for some configurations, however, these will fail fast and with the [list of diffs](https://cortexmetrics.io/docs/changelog/#config-file-breaking-changes) from the Cortex project should be quick to fix.

### Important Notes

**Be prepared for breaking config changes.**  Loki 1.5.0 vendors cortex [v1.0.1-0.20200430170006-3462eb63f324](https://github.com/cortexproject/cortex/commit/3462eb63f324c649bbaa122933bc591b710f4e48), 
there were substantial breaking config changes in Cortex 1.0 which standardized config options, and fixed typos.

**The Loki docker image user has changed to no longer be root**

Check the [upgrade guide](https://github.com/grafana/loki/blob/master/docs/sources/operations/upgrade.md#150) for more detailed information on these changes.

### Notable Features and Fixes

There are quite a few we want to mention listed in order they were merged (mostly)

* [1837](https://github.com/grafana/loki/pull/1837) **sandeepsukhani**: flush boltdb to object store

This is perhaps the most exciting feature of 1.5.0, the first steps in removing a dependency on a separate index store!  This feature is still very new and experimental, however, we want this to be the future for Loki.  Only requiring just an object store.

If you want to test this new feature, and help us find any bugs, check out the [docs](docs/operations/storage/boltdb-shipper.md) to learn more and get started.

* [2073](https://github.com/grafana/loki/pull/2073) **slim-bean**: Loki: Allow configuring query_store_max_look_back_period when running a filesystem store and boltdb-shipper

This is even more experimental than the previous feature mentioned however also pretty exciting for Loki users who use the filesystem storage. We can leverage changes made in [1837](https://github.com/grafana/loki/pull/1837) to now allow Loki to run in a clustered mode with individual filesystem stores!

Please check out the last section in the [filesystem docs](docs/operations/storage/filesystem.md) for more details on how this works and how to use it!

* [2095](https://github.com/grafana/loki/pull/2095) **cyriltovena**: Adds backtick for the quoted string token lexer.

This will come as a big win to anyone who is writing complicated reqular expressions in either their Label matchers or Filter Expressions.  Starting now you can use the backtick to encapsulate your regex **and not have to do any escaping of special characters!!**

Examples:

```
{name="cassandra"} |~ `error=\w+`
{name!~`mysql-\d+`}
```

* [2055](https://github.com/grafana/loki/pull/2055) **aknuds1**: Chore: Fix spelling of per second in code

This is technically a breaking change for anyone who wrote code to processes the new statistics output in the query result added in 1.4.0, we apologize to anyone in this situation but if we don't fix this kind of error now it will be there forever.
And at the same time we didn't feel it was appropriate to make any major api revision changes for such a new feature and simple change.  We are always trying to use our best judgement in cases like this.

* [2031](https://github.com/grafana/loki/pull/2031) **cyriltovena**: Improve protobuf serialization

Thanks @cyriltovena for another big performance improvement in Loki, this time around protbuf's!

* [2021](https://github.com/grafana/loki/pull/2021) **slim-bean**: Loki: refactor validation and improve error messages
* [2012](https://github.com/grafana/loki/pull/2012) **slim-bean**: Loki: Improve logging and add metrics to streams dropped by stream limit

These two changes standardize the metrics used to report when a tenant hits a limit, now all discarded samples should be reported under `loki_discarded_samples_total` and you no longer need to also reference `cortex_discarded_samples_total`.
Additionally error messages were improved to help clients take better action when hitting limits.

* [1970](https://github.com/grafana/loki/pull/1970) **cyriltovena**: Allow to aggregate binary operations.

Another nice improvement to the query language which allows queries like this to work now:

```
sum by (job) (count_over_time({namespace="tns"}[5m] |= "level=error") / count_over_time({namespace="tns"}[5m]))
```

* [1713](https://github.com/grafana/loki/pull/1713) **adityacs**: Log error message for invalid checksum

In the event something went wrong with a stored chunk, rather than fail the query we ignore the chunk and return the rest.

* [2066](https://github.com/grafana/loki/pull/2066) **slim-bean**: Promtail: metrics stage can also count line bytes

This is a nice extension to a previous feature which let you add a metric to count log lines per stream, you can now count log bytes per stream.

Check out [this example](docs/clients/promtail/configuration.md#counter) to configure this in your promtail pipelines.

* [1935](https://github.com/grafana/loki/pull/1935) **cyriltovena**: Support stdin target via flag instead of automatic detection.

Third times a charm!  With 1.4.0 we allowed sending logs directly to promtail via stdin, with 1.4.1 we released a patch for this feature which wasn't detecting stdin correctly on some operating systems.
Unfortunately after a few more bug reports it seems this change caused some more undesired side effects so we decided to not try to autodetect stdin at all, instead now you must pass the `--stdin` flag if you want Promtail to listen for logs on stdin.

* [2076](https://github.com/grafana/loki/pull/2076) **cyriltovena**: Allows to pass inlined pipeline stages to the docker driver.
* [1906](https://github.com/grafana/loki/pull/1906) **cyriltovena**: Add no-file and keep-file log option for docker driver.

The docker logging driver received a couple very nice updates, it's always been challenging to configure pipeline stages for the docker driver, with the first PR there are now a few easier ways to do this!
In the second PR we added config options to control keeping any log files on the host when using the docker logging driver, allowing you to run with no disk access if you would like, as well as allowing you to control keeping log files available after container restarts.

** [1864](https://github.com/grafana/loki/pull/1864) **cyriltovena**: Sign helm package with GPG.

We now GPG sign helm packages!

### All Changes

#### Loki

* [2097](https://github.com/grafana/loki/pull/2097) **owen-d**: simplifies/updates some of our configuration examples
* [2095](https://github.com/grafana/loki/pull/2095) **cyriltovena**: Adds backtick for the quoted string token lexer.
* [2093](https://github.com/grafana/loki/pull/2093) **cyriltovena**: Fixes unit in stats request log.
* [2088](https://github.com/grafana/loki/pull/2088) **slim-bean**: Loki: allow no encoding/compression on chunks
* [2078](https://github.com/grafana/loki/pull/2078) **owen-d**: removes yolostring 
* [2073](https://github.com/grafana/loki/pull/2073) **slim-bean**: Loki: Allow configuring query_store_max_look_back_period when running a filesystem store and boltdb-shipper
* [2064](https://github.com/grafana/loki/pull/2064) **cyriltovena**: Reverse entry iterator pool
* [2059](https://github.com/grafana/loki/pull/2059) **cyriltovena**: Recover from panic in http and grpc handlers.
* [2058](https://github.com/grafana/loki/pull/2058) **cyriltovena**: Fix a bug in range vector skipping data.
* [2055](https://github.com/grafana/loki/pull/2055) **aknuds1**: Chore: Fix spelling of per second in code
* [2046](https://github.com/grafana/loki/pull/2046) **gouthamve**: Fix bug in logql parsing that leads to crash.
* [2050](https://github.com/grafana/loki/pull/2050) **aknuds1**: Chore: Correct typo "per seconds"
* [2034](https://github.com/grafana/loki/pull/2034) **sandeepsukhani**: some metrics for measuring performance and failures in boltdb shipper
* [2031](https://github.com/grafana/loki/pull/2031) **cyriltovena**: Improve protobuf serialization
* [2030](https://github.com/grafana/loki/pull/2030) **adityacs**: Update loki to cortex master
* [2023](https://github.com/grafana/loki/pull/2023) **cyriltovena**: Support post requests in the frontend queryrange handler.
* [2021](https://github.com/grafana/loki/pull/2021) **slim-bean**: Loki: refactor validation and improve error messages
* [2019](https://github.com/grafana/loki/pull/2019) **slim-bean**: make `loki_ingester_memory_streams` Gauge per tenant.
* [2012](https://github.com/grafana/loki/pull/2012) **slim-bean**: Loki: Improve logging and add metrics to streams dropped by stream limit
* [2010](https://github.com/grafana/loki/pull/2010) **cyriltovena**: Update lz4 library to latest to ensure deterministic output.
* [2001](https://github.com/grafana/loki/pull/2001) **sandeepsukhani**: table client for boltdb shipper to enforce retention
* [1995](https://github.com/grafana/loki/pull/1995) **sandeepsukhani**: make boltdb shipper singleton and some other minor refactoring
* [1987](https://github.com/grafana/loki/pull/1987) **slim-bean**: Loki: Add a missing method to facade which is called by the metrics storage client in cortex
* [1982](https://github.com/grafana/loki/pull/1982) **cyriltovena**: Update cortex to latest.
* [1977](https://github.com/grafana/loki/pull/1977) **cyriltovena**: Ensure trace propagation in our logs.
* [1976](https://github.com/grafana/loki/pull/1976) **slim-bean**: incorporate some better defaults into table-manager configs
* [1975](https://github.com/grafana/loki/pull/1975) **slim-bean**: Update cortex vendoring to latest master
* [1970](https://github.com/grafana/loki/pull/1970) **cyriltovena**: Allow to aggregate binary operations.
* [1965](https://github.com/grafana/loki/pull/1965) **slim-bean**: Loki: Adds an `interval` paramater to query_range queries allowing a sampling of events to be returned based on the provided interval
* [1964](https://github.com/grafana/loki/pull/1964) **owen-d**: chunk bounds metric now records 8h range in 1h increments
* [1963](https://github.com/grafana/loki/pull/1963) **cyriltovena**: Improve the local config to work locally and inside docker.
* [1961](https://github.com/grafana/loki/pull/1961) **jpmcb**: [Bug] Workaround for broken etcd gomod import
* [1958](https://github.com/grafana/loki/pull/1958) **owen-d**: chunk lifespan histogram
* [1956](https://github.com/grafana/loki/pull/1956) **sandeepsukhani**: update cortex to latest master
* [1953](https://github.com/grafana/loki/pull/1953) **jpmcb**: Go mod: explicit golang.org/x/net replace
* [1950](https://github.com/grafana/loki/pull/1950) **cyriltovena**: Fixes case handling in regex simplification.
* [1949](https://github.com/grafana/loki/pull/1949) **SerialVelocity**: [Loki]: Cleanup dockerfile
* [1946](https://github.com/grafana/loki/pull/1946) **slim-bean**: Loki Update the cut block size counter when creating a memchunk from byte slice
* [1939](https://github.com/grafana/loki/pull/1939) **owen-d**: adds config validation, similar to cortex
* [1916](https://github.com/grafana/loki/pull/1916) **cyriltovena**: Add cap_net_bind_service linux capabilities to Loki.
* [1914](https://github.com/grafana/loki/pull/1914) **owen-d**: only fetches one chunk per series in /series
* [1875](https://github.com/grafana/loki/pull/1875) **owen-d**: support `match[]` encoding
* [1869](https://github.com/grafana/loki/pull/1869) **pstibrany**: Update Cortex to latest master
* [1846](https://github.com/grafana/loki/pull/1846) **owen-d**: Sharding optimizations I: AST mapping
* [1838](https://github.com/grafana/loki/pull/1838) **cyriltovena**: Move default port for Loki to 3100 everywhere.
* [1837](https://github.com/grafana/loki/pull/1837) **sandeepsukhani**: flush boltdb to object store
* [1834](https://github.com/grafana/loki/pull/1834) **Mario-Hofstaetter**: Loki/Change local storage directory to /loki/ and fix permissions (#1833)
* [1819](https://github.com/grafana/loki/pull/1819) **cyriltovena**: Adds a counter for total flushed chunks per reason.
* [1816](https://github.com/grafana/loki/pull/1816) **sdojjy**: loki can not be started with loki-local-config.yaml
* [1810](https://github.com/grafana/loki/pull/1810) **cyriltovena**: Optimize empty filter queries.
* [1809](https://github.com/grafana/loki/pull/1809) **cyriltovena**: Test stats memchunk
* [1804](https://github.com/grafana/loki/pull/1804) **pstibrany**: Convert Loki modules to services
* [1799](https://github.com/grafana/loki/pull/1799) **pstibrany**: loki: update Cortex to master
* [1798](https://github.com/grafana/loki/pull/1798) **adityacs**: Support configurable maximum of the limits parameter
* [1713](https://github.com/grafana/loki/pull/1713) **adityacs**: Log error message for invalid checksum
* [1706](https://github.com/grafana/loki/pull/1706) **cyriltovena**: Non-root user docker image for Loki.

#### Logcli
* [2027](https://github.com/grafana/loki/pull/2027) **pstibrany**: logcli: Query needs to be stored into url.RawQuery, and not url.Path
* [2000](https://github.com/grafana/loki/pull/2000) **cyriltovena**: Improve URL building in the logcli to strip trailing /.
* [1922](https://github.com/grafana/loki/pull/1922) **bavarianbidi**: logcli: org-id/tls-skip-verify set via env var
* [1861](https://github.com/grafana/loki/pull/1861) **yeya24**: Support series API in logcli
* [1850](https://github.com/grafana/loki/pull/1850) **chrischdi**: BugFix: Fix logcli client to use OrgID in LiveTail
* [1814](https://github.com/grafana/loki/pull/1814) **cyriltovena**: Logcli remote storage.
* [1712](https://github.com/grafana/loki/pull/1712) **rfratto**: clarify logcli commands and output

#### Promtail
* [2069](https://github.com/grafana/loki/pull/2069) **slim-bean**: Promtail: log at debug level when nothing matches the specified path for a file target
* [2066](https://github.com/grafana/loki/pull/2066) **slim-bean**: Promtail: metrics stage can also count line bytes
* [2049](https://github.com/grafana/loki/pull/2049) **adityacs**: Fix promtail client default values
* [2075](https://github.com/grafana/loki/pull/2075) **cyriltovena**: Fixes a panic in dry-run when using external labels.
* [2026](https://github.com/grafana/loki/pull/2026) **adityacs**: Targets not required in promtail config
* [2004](https://github.com/grafana/loki/pull/2004) **cyriltovena**: Adds config to disable HTTP and GRPC server in Promtail.
* [1935](https://github.com/grafana/loki/pull/1935) **cyriltovena**: Support stdin target via flag instead of automatic detection.
* [1920](https://github.com/grafana/loki/pull/1920) **alexanderGalushka**: feat: tms readiness check bypass implementation
* [1894](https://github.com/grafana/loki/pull/1894) **cyriltovena**: Fixes possible panic in json pipeline stage.
* [1865](https://github.com/grafana/loki/pull/1865) **adityacs**: Fix flaky promtail test
* [1815](https://github.com/grafana/loki/pull/1815) **adityacs**: Log error message when source does not exist in extracted values
* [1627](https://github.com/grafana/loki/pull/1627) **rfratto**: Proposal: Promtail Push API

#### Docker Driver
* [2076](https://github.com/grafana/loki/pull/2076) **cyriltovena**: Allows to pass inlined pipeline stages to the docker driver.
* [2054](https://github.com/grafana/loki/pull/2054) **bkmit**: Docker driver: Allow to provision external pipeline files to plugin
* [1906](https://github.com/grafana/loki/pull/1906) **cyriltovena**: Add no-file and keep-file log option for docker driver.
* [1903](https://github.com/grafana/loki/pull/1903) **cyriltovena**: Log docker driver config map.

#### Fluentd
* [2074](https://github.com/grafana/loki/pull/2074) **osela**: fluentd plugin: support placeholders in tenant field
* [2006](https://github.com/grafana/loki/pull/2006) **Skeen**: fluent-plugin-loki: Restructuring and CI
* [1909](https://github.com/grafana/loki/pull/1909) **jgehrcke**: fluentd loki plugin README: add note about labels
* [1853](https://github.com/grafana/loki/pull/1853) **wardbekker**: bump gem version
* [1811](https://github.com/grafana/loki/pull/1811) **JamesJJ**: Error handling: Show data stream at "debug" level, not "warn"

#### Fluent Bit
* [2040](https://github.com/grafana/loki/pull/2040) **avii-ridge**: Add extraOutputs variable to support multiple outputs for fluent-bit
* [1915](https://github.com/grafana/loki/pull/1915) **DirtyCajunRice**: Fix fluent-bit metrics
* [1890](https://github.com/grafana/loki/pull/1890) **dottedmag**: fluentbit: JSON encoding: avoid base64 encoding of []byte inside other slices
* [1791](https://github.com/grafana/loki/pull/1791) **cyriltovena**: Improve fluentbit logfmt.

#### Ksonnet
* [1980](https://github.com/grafana/loki/pull/1980) **cyriltovena**: Log slow query from the frontend by default in ksonnet.

##### Mixins
* [2080](https://github.com/grafana/loki/pull/2080) **beorn7**: mixin: Accept suffixes to pod name in instance labels
* [2044](https://github.com/grafana/loki/pull/2044) **slim-bean**: Dashboards: fixes the cpu usage graphs
* [2043](https://github.com/grafana/loki/pull/2043) **joe-elliott**: Swapped to container restarts over terminated reasons
* [2041](https://github.com/grafana/loki/pull/2041) **slim-bean**: Dashboard: Loki Operational improvements
* [1934](https://github.com/grafana/loki/pull/1934) **tomwilkie**: Put loki-mixin and promtail-mixin dashboards in a folder.
* [1913](https://github.com/grafana/loki/pull/1913) **tomwilkie**: s/dashboards/grafanaDashboards.

#### Helm
* [2038](https://github.com/grafana/loki/pull/2038) **oke-py**: Docs: update Loki Helm Chart document to support Helm 3
* [2015](https://github.com/grafana/loki/pull/2015) **etashsingh**: Change image tag from 1.4.1 to 1.4.0 in Helm chart
* [1981](https://github.com/grafana/loki/pull/1981) **sshah90**: added extraCommandlineArgs in values file
* [1967](https://github.com/grafana/loki/pull/1967) **rdxmb**: helm chart: add missing line feed
* [1898](https://github.com/grafana/loki/pull/1898) **stefanandres**: [helm loki/promtail] make UpdateStrategy configurable
* [1871](https://github.com/grafana/loki/pull/1871) **stefanandres**: [helm loki/promtail] Add systemd-journald example with extraMount, extraVolumeMount
* [1864](https://github.com/grafana/loki/pull/1864) **cyriltovena**: Sign helm package with GPG.
* [1825](https://github.com/grafana/loki/pull/1825) **polar3130**: Helm/loki-stack: refresh default grafana.image.tag to 6.7.0
* [1817](https://github.com/grafana/loki/pull/1817) **bclermont**: Helm chart: Prevent prometheus to scrape both services

#### Loki Canary
* [1891](https://github.com/grafana/loki/pull/1891) **joe-elliott**: Addition of a `/suspend` endpoint to Loki Canary

#### Docs
* [2056](https://github.com/grafana/loki/pull/2056) **cyriltovena**: Update api.md
* [2014](https://github.com/grafana/loki/pull/2014) **jsoref**: Spelling
* [1999](https://github.com/grafana/loki/pull/1999) **oddlittlebird**: Docs: Added labels content
* [1974](https://github.com/grafana/loki/pull/1974) **rfratto**: fix stores for chunk and index in documentation for period_config
* [1966](https://github.com/grafana/loki/pull/1966) **oddlittlebird**: Docs: Update docker.md
* [1951](https://github.com/grafana/loki/pull/1951) **cstyan**: Move build from source instructions to root readme.
* [1945](https://github.com/grafana/loki/pull/1945) **FlorianLudwig**: docs: version pin the docker image in docker-compose
* [1925](https://github.com/grafana/loki/pull/1925) **wardbekker**: Clarified that the api push path needs to be specified.
* [1905](https://github.com/grafana/loki/pull/1905) **sshah90**: updating typo for end time parameter in api docs
* [1888](https://github.com/grafana/loki/pull/1888) **slim-bean**: docs: cleaning up the comments for the cache_config, default_validity option
* [1887](https://github.com/grafana/loki/pull/1887) **slim-bean**: docs: Adding a config change in release 1.4 upgrade doc, updating readme with new doc links
* [1881](https://github.com/grafana/loki/pull/1881) **cyriltovena**: Add precision about the range notation for LogQL.
* [1879](https://github.com/grafana/loki/pull/1879) **slim-bean**: docs: update promtail docs for backoff
* [1873](https://github.com/grafana/loki/pull/1873) **owen-d**: documents frontend worker
* [1870](https://github.com/grafana/loki/pull/1870) **ushuz**: Docs: Keep plugin install command example in one line
* [1856](https://github.com/grafana/loki/pull/1856) **slim-bean**: docs: tweak the doc section of the readme a little
* [1852](https://github.com/grafana/loki/pull/1852) **slim-bean**: docs: clean up schema recommendations
* [1843](https://github.com/grafana/loki/pull/1843) **vishesh92**: Docs: Update configuration docs for redis

#### Build
* [2042](https://github.com/grafana/loki/pull/2042) **rfratto**: Fix drone
* [2009](https://github.com/grafana/loki/pull/2009) **cyriltovena**: Adds :delegated flags to speed up build experience on MacOS.
* [1942](https://github.com/grafana/loki/pull/1942) **owen-d**: delete tag script filters by prefix instead of substring
* [1918](https://github.com/grafana/loki/pull/1918) **slim-bean**: build: This Dockerfile is a remnant from a long time ago, not needed.
* [1911](https://github.com/grafana/loki/pull/1911) **slim-bean**: build: push images for `k` branches
* [1849](https://github.com/grafana/loki/pull/1849) **cyriltovena**: Pin helm version in circle-ci helm testing workflow.


## 1.4.1 (2020-04-06)

We realized after the release last week that piping data into promtail was not working on Linux or Windows, this should fix this issue for both platforms:

* [1893](https://github.com/grafana/loki/pull/1893) **cyriltovena**: Removes file size check for pipe, not provided by linux.

Also thanks to @dottedmag for providing this fix for Fluent Bit!

* [1890](https://github.com/grafana/loki/pull/1890) **dottedmag**: fluentbit: JSON encoding: avoid base64 encoding of []byte inside other slices

## 1.4.0 (2020-04-01)

Over 130 PR's merged for this release, from 40 different contributors!!  We continue to be humbled and thankful for the growing community of contributors and users of Loki.  Thank you all so much.

### Important Notes

**Really, this is important**

Before we get into new features, version 1.4.0 brings with it the first (that we are aware of) upgrade dependency.

We have created a dedicated page for upgrading Loki in the [operations section of the docs](https://github.com/grafana/loki/blob/master/docs/sources/operations/upgrade.md#140)

The docker image tag naming was changed, the starting in 1.4.0 docker images no longer have the `v` prefix: `grafana/loki:1.4.0`

Also you should be aware we are now pruning old `master-xxxxx` docker images from docker hub, currently anything older than 90 days is removed.  **We will never remove released versions of Loki**

### Notable Features

* [1661](https://github.com/grafana/loki/pull/1661) **cyriltovena**: Frontend & Querier query statistics instrumentation.

The API now returns a plethora of stats into the work Loki performed to execute your query, eventually this will be displayed in some form in Grafana to help users better understand how "expensive" their queries are.  Our goal here initially was to better instrument the recent work done in v1.3.0 on query parallelization and to better understand the performance of each part of Loki.  In the future we are looking at additional ideas to provide feedback to users to tailor their queries for better performance.

* [1652](https://github.com/grafana/loki/pull/1652) **cyriltovena**: --dry-run Promtail.
* [1649](https://github.com/grafana/loki/pull/1649) **cyriltovena**: Pipe data to Promtail

This is a long overdue addition to Promtail which can help setup and debug pipelines, with these new features you can do this to feed a single log line into Promtail:

```bash
echo -n 'level=debug msg="test log (200)"' | cmd/promtail/promtail -config.file=cmd/promtail/promtail-local-config.yaml --dry-run -log.level=debug 2>&1 | sed 's/^.*stage/stage/g'
```

`-log.level=debug 2>&1 | sed 's/^.*stage/stage/g` are added to enable debug output, direct the output to stdout, and a sed filter to remove some noise from the log lines.

The `stdin` functionality also works without `--dry-run` allowing you to feed any logs into Promtail via `stdin` and send them to Loki

* [1677](https://github.com/grafana/loki/pull/1677) **owen-d**: Literal Expressions in LogQL
* [1662](https://github.com/grafana/loki/pull/1662) **owen-d**: Binary operators in LogQL

These two extensions to LogQL now let you execute queries like this:

    * `sum(rate({app="foo"}[5m])) * 2` 
    * `sum(rate({app="foo"}[5m]))/1e6` 

* [1678](https://github.com/grafana/loki/pull/1678) **slim-bean**: promtail: metrics pipeline count all log lines

Now you can get per-stream line counts as a metric from promtail, useful for seeing which applications log the most

```yaml
- metrics:
    line_count_total:
      config:
        action: inc
        match_all: true
      description: A running counter of all lines with their corresponding
        labels
      type: Counter
```

* [1558](https://github.com/grafana/loki/pull/1558) **owen-d**: ingester.max-chunk-age
* [1572](https://github.com/grafana/loki/pull/1572) **owen-d**: Feature/query ingesters within

These two configs let you set the max time a chunk can stay in memory in Loki, this is useful to keep memory usage down as well as limit potential loss of data if ingesters crash.  Combine this with the `query_ingesters_within` config and you can have your queriers skip asking the ingesters for data which you know won't still be in memory (older than max_chunk_age).

**NOTE** Do not set the `max_chunk_age` too small, the default of 1h is probably a good point for most people.  Loki does not perform well when you flush many small chunks (such as when your logs have too much cardinality), setting this lower than 1h risks flushing too many small chunks.

* [1581](https://github.com/grafana/loki/pull/1581) **slim-bean**: Add sleep to canary reconnect on error

This isn't a feature but it's an important fix, this is the second time our canaries have tried to DDOS our Loki clusters so you should update to prevent them from trying to attack you.  Aggressive little things these canaries...

* [1840](https://github.com/grafana/loki/pull/1840) **slim-bean**: promtail: Retry 429 rate limit errors from Loki, increase default retry limits
* [1845](https://github.com/grafana/loki/pull/1845) **wardbekker**: throw exceptions on HTTPTooManyRequests and HTTPServerError so Fluentd will retry

These two PR's change how 429 HTTP Response codes are handled (Rate Limiting), previously these responses were dropped, now they will be retried for these clients

    * Promtail
    * Docker logging driver
    * Fluent Bit
    * Fluentd

This pushes the failure to send logs to two places. First is the retry limits. The defaults in promtail (and thus also the Docker logging driver and Fluent Bit, which share the same underlying code) will retry 429s (and 500s) on an exponential backoff for up to about 8.5 mins on the default configurations. (This can be changed; see the [config docs](https://github.com/grafana/loki/blob/v1.4.0/docs/clients/promtail/configuration.md#client_config) for more info.)

The second place would be the log file itself. At some point, most log files roll based on size or time. Promtail makes an attempt to read a rolled log file but will only try once. If you are very sensitive to lost logs, give yourself really big log files with size-based rolling rules and increase those retry timeouts. This should protect you from Loki server outages or network issues.

### All Changes

There are many other important fixes and improvements to Loki, way too many to call out in individual detail, so take a look!

#### Loki
* [1810](https://github.com/grafana/loki/pull/1810) **cyriltovena**: Optimize empty filter queries.
* [1809](https://github.com/grafana/loki/pull/1809) **cyriltovena**: Test stats memchunk
* [1807](https://github.com/grafana/loki/pull/1807) **pracucci**: Enable global limits by default in production mixin
* [1802](https://github.com/grafana/loki/pull/1802) **cyriltovena**: Add a test for duplicates count in the heap iterator and fixes it.
* [1799](https://github.com/grafana/loki/pull/1799) **pstibrany**: loki: update Cortex to master
* [1797](https://github.com/grafana/loki/pull/1797) **cyriltovena**: Use ingester client GRPC call options from config.
* [1794](https://github.com/grafana/loki/pull/1794) **pstibrany**: loki: Convert module names to string
* [1793](https://github.com/grafana/loki/pull/1793) **johncming**: pkg/chunkenc: fix leak of pool.
* [1789](https://github.com/grafana/loki/pull/1789) **adityacs**: Fix loki exit on jaeger agent not being present
* [1787](https://github.com/grafana/loki/pull/1787) **cyriltovena**: Regexp simplification
* [1785](https://github.com/grafana/loki/pull/1785) **pstibrany**: Update Cortex to master
* [1758](https://github.com/grafana/loki/pull/1758) **cyriltovena**: Query range should not support date where start == end.
* [1750](https://github.com/grafana/loki/pull/1750) **talham7391**: Clearer error response from push endpoint when labels are malformed
* [1746](https://github.com/grafana/loki/pull/1746) **cyriltovena**: Update cortex vendoring to include frontend status code improvement.
* [1745](https://github.com/grafana/loki/pull/1745) **cyriltovena**: Refactor querier http error handling.
* [1736](https://github.com/grafana/loki/pull/1736) **adityacs**: Add /ready endpoint to table-manager
* [1733](https://github.com/grafana/loki/pull/1733) **cyriltovena**: This logs queries with latency tag when  recording stats.
* [1730](https://github.com/grafana/loki/pull/1730) **adityacs**: Fix nil pointer dereference in ingester client
* [1719](https://github.com/grafana/loki/pull/1719) **cyriltovena**: Expose QueryType function.
* [1718](https://github.com/grafana/loki/pull/1718) **cyriltovena**: Better logql metric status code.
* [1708](https://github.com/grafana/loki/pull/1708) **cyriltovena**: Increase discarded samples when line is too long.
* [1704](https://github.com/grafana/loki/pull/1704) **owen-d**: api support for scalars
* [1686](https://github.com/grafana/loki/pull/1686) **owen-d**: max line lengths (component + tenant overrides)
* [1684](https://github.com/grafana/loki/pull/1684) **cyriltovena**: Ensure status codes are set correctly in the frontend.
* [1677](https://github.com/grafana/loki/pull/1677) **owen-d**: Literal Expressions in LogQL
* [1662](https://github.com/grafana/loki/pull/1662) **owen-d**: Binary operators in LogQL
* [1661](https://github.com/grafana/loki/pull/1661) **cyriltovena**: Frontend & Querier query statistics instrumentation.
* [1651](https://github.com/grafana/loki/pull/1651) **owen-d**: removes duplicate logRangeExprExt grammar
* [1636](https://github.com/grafana/loki/pull/1636) **cyriltovena**: Fixes stats summary computation.
* [1630](https://github.com/grafana/loki/pull/1630) **owen-d**: adds stringer methods for all ast expr types
* [1626](https://github.com/grafana/loki/pull/1626) **owen-d**: compiler guarantees for logql exprs
* [1616](https://github.com/grafana/loki/pull/1616) **owen-d**: cache key cant be reused when an interval changes
* [1615](https://github.com/grafana/loki/pull/1615) **cyriltovena**: Add statistics to query_range and instant_query API.
* [1612](https://github.com/grafana/loki/pull/1612) **owen-d**: bumps cortex to 0.6.1 master
* [1605](https://github.com/grafana/loki/pull/1605) **owen-d**: Decouple logql engine/AST from execution context
* [1582](https://github.com/grafana/loki/pull/1582) **slim-bean**: Change new stats names
* [1579](https://github.com/grafana/loki/pull/1579) **rfratto**: Disable transfers in loki-local-config.yaml
* [1572](https://github.com/grafana/loki/pull/1572) **owen-d**: Feature/query ingesters within
* [1677](https://github.com/grafana/loki/pull/1677) **owen-d**: Introduces numeric literals in LogQL
* [1569](https://github.com/grafana/loki/pull/1569) **owen-d**: refactors splitby to not require buffered channels
* [1567](https://github.com/grafana/loki/pull/1567) **owen-d**: adds span metadata for split queries
* [1565](https://github.com/grafana/loki/pull/1565) **owen-d**: Feature/per tenant splitby
* [1562](https://github.com/grafana/loki/pull/1562) **sandeepsukhani**: limit for concurrent tail requests
* [1558](https://github.com/grafana/loki/pull/1558) **owen-d**: ingester.max-chunk-age
* [1484](https://github.com/grafana/loki/pull/1484) **pstibrany**: loki: use new runtimeconfig package from Cortex

#### Promtail
* [1840](https://github.com/grafana/loki/pull/1840) **slim-bean**: promtail: Retry 429 rate limit errors from Loki, increase default retry limits
* [1775](https://github.com/grafana/loki/pull/1775) **slim-bean**: promtail: remove the read lines counter when the log file stops being tailed
* [1770](https://github.com/grafana/loki/pull/1770) **adityacs**: Fix single job with multiple service discovery elements
* [1765](https://github.com/grafana/loki/pull/1765) **adityacs**: Fix error in templating when extracted key has nil value
* [1743](https://github.com/grafana/loki/pull/1743) **dtennander**: Promtail: Ignore dropped entries in subsequent metric-stages in pipelines.
* [1687](https://github.com/grafana/loki/pull/1687) **adityacs**: Fix panic in labels debug message
* [1683](https://github.com/grafana/loki/pull/1683) **slim-bean**: promtail: auto-prune stale metrics
* [1678](https://github.com/grafana/loki/pull/1678) **slim-bean**: promtail: metrics pipeline count all log lines
* [1666](https://github.com/grafana/loki/pull/1666) **adityacs**: Support entire extracted value map in template pipeline stage
* [1664](https://github.com/grafana/loki/pull/1664) **adityacs**: Support custom prefix name in metrics stage
* [1660](https://github.com/grafana/loki/pull/1660) **rfratto**: pkg/promtail/positions: handle empty positions file
* [1652](https://github.com/grafana/loki/pull/1652) **cyriltovena**: --dry-run Promtail.
* [1649](https://github.com/grafana/loki/pull/1649) **cyriltovena**: Pipe data to Promtail
* [1602](https://github.com/grafana/loki/pull/1602) **slim-bean**: Improve promtail configuration docs

#### Helm
* [1731](https://github.com/grafana/loki/pull/1731) **billimek**: [promtail helm chart] - Expand promtail syslog svc to support values
* [1688](https://github.com/grafana/loki/pull/1688) **fredgate**: Loki stack helm chart can deploy datasources without Grafana
* [1632](https://github.com/grafana/loki/pull/1632) **lukipro**: Added support for imagePullSecrets in Loki Helm chart
* [1620](https://github.com/grafana/loki/pull/1620) **rsteneteg**: [promtail helm chart] option to set fs.inotify.max_user_instances with init container
* [1617](https://github.com/grafana/loki/pull/1617) **billimek**: [promtail helm chart] Enable support for syslog service
* [1590](https://github.com/grafana/loki/pull/1590) **polar3130**: Helm/loki-stack: refresh default grafana.image.tag to 6.6.0
* [1587](https://github.com/grafana/loki/pull/1587) **polar3130**: Helm/loki-stack: add template for the service name to connect to loki
* [1585](https://github.com/grafana/loki/pull/1585) **monotek**: [loki helm chart] added ingress
* [1553](https://github.com/grafana/loki/pull/1553) **got-root**: helm: Allow setting 'loadBalancerSourceRanges' for the loki service
* [1529](https://github.com/grafana/loki/pull/1529) **tourea**: Promtail Helm Chart: Add support for passing environment variables

#### Jsonnet
* [1776](https://github.com/grafana/loki/pull/1776) **Eraac**: fix typo: Not a binary operator: =
* [1767](https://github.com/grafana/loki/pull/1767) **joe-elliott**: Dashboard Cleanup
* [1766](https://github.com/grafana/loki/pull/1766) **joe-elliott**: Move dashboards out into their own json files
* [1757](https://github.com/grafana/loki/pull/1757) **slim-bean**: promtail-mixin: Allow choosing promtail name
* [1756](https://github.com/grafana/loki/pull/1756) **sh0rez**: fix(ksonnet): named parameters for containerPort
* [1749](https://github.com/grafana/loki/pull/1749) **slim-bean**: Increasing the threshold for a file lag and reducing the severity to warning
* [1748](https://github.com/grafana/loki/pull/1748) **slim-bean**: jsonnet: Breakout promtail mixin.
* [1739](https://github.com/grafana/loki/pull/1739) **cyriltovena**: Fixes frontend args in libsonnet.
* [1735](https://github.com/grafana/loki/pull/1735) **cyriltovena**: Allow to configure global limits via the jsonnet deployment.
* [1705](https://github.com/grafana/loki/pull/1705) **cyriltovena**: Add overrides file for our jsonnet library.
* [1699](https://github.com/grafana/loki/pull/1699) **pracucci**: Increased production distributors memory request and limit
* [1689](https://github.com/grafana/loki/pull/1689) **shokada**: Add headers for WebSocket
* [1665](https://github.com/grafana/loki/pull/1665) **cyriltovena**: Query frontend service should be headless.
* [1613](https://github.com/grafana/loki/pull/1613) **cyriltovena**: Fixes config change in the result cache

#### Fluent Bit
* [1791](https://github.com/grafana/loki/pull/1791) **cyriltovena**: Improve fluentbit logfmt.
* [1717](https://github.com/grafana/loki/pull/1717) **adityacs**: Fluent-bit: Fix panic error when AutoKubernetesLabels is true

#### Fluentd
* [1811](https://github.com/grafana/loki/pull/1811) **JamesJJ**: Error handling: Show data stream at "debug" level, not "warn"
* [1728](https://github.com/grafana/loki/pull/1728) **irake99**: docs: fix outdated link to fluentd
* [1703](https://github.com/grafana/loki/pull/1703) **Skeen**:  fluent-plugin-grafana-loki: Update fluentd base image to current images (edge)
* [1656](https://github.com/grafana/loki/pull/1656) **takanabe**: Convert second(Integer class) to nanosecond precision
* [1646](https://github.com/grafana/loki/pull/1646) **takanabe**: Fix rubocop violation for fluentd/fluent-plugin-loki
* [1603](https://github.com/grafana/loki/pull/1603) **tarokkk**: fluentd-plugin: add URI validation

#### Docs
* [1781](https://github.com/grafana/loki/pull/1781) **candlerb**: Docs: Recommended schema is now v11
* [1771](https://github.com/grafana/loki/pull/1771) **rfratto**: change slack url to slack.grafana.com and use https
* [1738](https://github.com/grafana/loki/pull/1738) **jgehrcke**: docs: observability.md: clarify lines vs. entries
* [1707](https://github.com/grafana/loki/pull/1707) **dangoodman**: Fix regex in pipeline-example.yml
* [1697](https://github.com/grafana/loki/pull/1697) **oke-py**: fix promtail/templates/NOTES.txt to show correctly port-forward command
* [1675](https://github.com/grafana/loki/pull/1675) **owen-d**: maintainer links & usernames
* [1673](https://github.com/grafana/loki/pull/1673) **cyriltovena**: Add Owen to the maintainer team.
* [1671](https://github.com/grafana/loki/pull/1671) **shokada**: Update tanka.md so that promtail.yml is the correct format
* [1648](https://github.com/grafana/loki/pull/1648) **ShotaKitazawa**: loki-canary: fix indent of DaemonSet manifest written in .md file
* [1642](https://github.com/grafana/loki/pull/1642) **slim-bean**: Improve systemd field docs
* [1641](https://github.com/grafana/loki/pull/1641) **pastatopf**: Correct syntax of rate example
* [1634](https://github.com/grafana/loki/pull/1634) **takanabe**: Unite docs for fluentd plugin
* [1619](https://github.com/grafana/loki/pull/1619) **shaikatz**: PeriodConfig documentation fix dynamodb -> aws-dynamo
* [1611](https://github.com/grafana/loki/pull/1611) **owen-d**: loki frontend docs additions
* [1609](https://github.com/grafana/loki/pull/1609) **Lusitaniae**: Fix wget syntax in documentation
* [1608](https://github.com/grafana/loki/pull/1608) **PabloCastellano**: Documentation: Recommend using the latest schema version (v11)
* [1601](https://github.com/grafana/loki/pull/1601) **rfratto**: Clarify regex escaping rules
* [1598](https://github.com/grafana/loki/pull/1598) **cyriltovena**: Update tanka.md doc.
* [1586](https://github.com/grafana/loki/pull/1586) **MrSaints**: Fix typo in changelog for 1.3.0
* [1504](https://github.com/grafana/loki/pull/1504) **hsraju**: Updated configuration.md

#### Logcli
* [1808](https://github.com/grafana/loki/pull/1808) **slim-bean**: logcli: log the full stats and send to stderr instead of stdout
* [1682](https://github.com/grafana/loki/pull/1682) **adityacs**: BugFix: Fix logcli --quiet parameter parsing issue
* [1644](https://github.com/grafana/loki/pull/1644) **cyriltovena**: This improves the log output for statistics in the logcli.
* [1638](https://github.com/grafana/loki/pull/1638) **owen-d**: adds query stats and org id options in logcli
* [1573](https://github.com/grafana/loki/pull/1573) **cyriltovena**: Improve logql query statistics collection.

#### Loki Canary
* [1653](https://github.com/grafana/loki/pull/1653) **slim-bean**: Canary needs its logo
* [1581](https://github.com/grafana/loki/pull/1581) **slim-bean**: Add sleep to canary reconnect on error

#### Build
* [1780](https://github.com/grafana/loki/pull/1780) **slim-bean**: build: Update the CD deploy task name
* [1762](https://github.com/grafana/loki/pull/1762) **dgzlopes**: Bump testify to 1.5.1
* [1742](https://github.com/grafana/loki/pull/1742) **slim-bean**: build: fix deploy on tagged build
* [1741](https://github.com/grafana/loki/pull/1741) **slim-bean**: add darwin and freebsd binaries to release output
* [1740](https://github.com/grafana/loki/pull/1740) **rfratto**: Fix 32-bit Promtail ARM docker builds from Drone
* [1710](https://github.com/grafana/loki/pull/1710) **adityacs**: Add goimport local-prefixes configuration to .golangci.yml
* [1647](https://github.com/grafana/loki/pull/1647) **mattmendick**: Attempting to add `informational` only feedback for codecov
* [1640](https://github.com/grafana/loki/pull/1640) **rfratto**: ci: print error messages when an API request fails
* [1639](https://github.com/grafana/loki/pull/1639) **rfratto**: ci: prune docker tags prefixed with "master-" older than 90 days
* [1637](https://github.com/grafana/loki/pull/1637) **rfratto**: ci: pin plugins/manifest image tag
* [1633](https://github.com/grafana/loki/pull/1633) **rfratto**: ci: make manifest publishing run in serial
* [1629](https://github.com/grafana/loki/pull/1629) **slim-bean**: Ignore markdown files in codecoverage
* [1628](https://github.com/grafana/loki/pull/1628) **rfratto**: Exempt proposals from stale bot
* [1614](https://github.com/grafana/loki/pull/1614) **mattmendick**: Codecov: Update config to add informational flag
* [1600](https://github.com/grafana/loki/pull/1600) **mattmendick**: Codecov circleci test [WIP]

#### Tooling
* [1577](https://github.com/grafana/loki/pull/1577) **pstibrany**: Move chunks-inspect tool to Loki repo

## 1.3.0 (2020-01-16)

### What's New?? ###

With 1.3.0 we are excited to announce several improvements focusing on performance! 

First and most significant is the Query Frontend:

* [1442](https://github.com/grafana/loki/pull/1442) **cyriltovena**: Loki Query Frontend

The query frontend allows for sharding queries by time and dispatching them in parallel to multiple queriers, giving true horizontal scaling ability for queries.  Take a look at the [jsonnet changes](https://github.com/grafana/loki/pull/1442/files?file-filters%5B%5D=.libsonnet) to see how we are deploying this in our production setup.  Keep an eye out for a blog post with more information on how the frontend works and more information on this exciting new feature.

In our quest to improve query performance, we discovered that gzip, while good for compression ratio, is not the best for speed.  So we introduced the ability to select from several different compression algorithms:

* [1411](https://github.com/grafana/loki/pull/1411) **cyriltovena**: Adds configurable compression algorithms for chunks

We are currently testing out LZ4 and snappy, LZ4 seemed like a good fit however we found that it didn't always compress the same data to the same output which was causing some troubles for another important improvement:

* [1438](https://github.com/grafana/loki/pull/1438) **pstibrany**: pkg/ingester: added sync period flags

Extending on the work done by @bboreham on Cortex, @pstibrany added a few new flags and code to synchronize chunks between ingesters, which reduces the number of chunks persisted to object stores and therefore also reduces the number of chunks loaded on queries and the amount of de-duplication work which needs to be done.  

As mentioned above, LZ4 was in some cases compressing the same data with a different result which was interfering with this change, we are still investigating the cause of this issue (It may be in how we implemented something, or may be in the compression code itself).  For now we have switched to snappy which has seen a reduction in data written to the object store from almost 3x the source data (with a replication factor of 3) to about 1.5x, saving a lot of duplicated log storage!

Another valuable change related to chunks:

* [1406](https://github.com/grafana/loki/pull/1406) **slim-bean**: allow configuring a target chunk size in compressed bytes

With this change you can set a `chunk_target_size` and Loki will attempt to fill a chunk to approx that size before flushing (previously a chunk size was a hard coded 10 blocks where the default block size is 262144 bytes).  Larger chunks are beneficial for a few reasons, mainly on reducing API calls to your object store when performing queries, but also in reducing overhead in a few places, especially when processing very high volume log streams.

Another big improvement is the introduction of accurate rate limiting when running microservices:

* [1486](https://github.com/grafana/loki/pull/1486) **pracucci**: Add ingestion rate global limit support

Previously the rate limit was applied at each distributor, however with traffic split over many distributors the limit would need to be adjusted accordingly.  This meant that scaling up distributors required changing the limit.  Now this information is communicated between distributors such that the limit should be applied accurately regardless of the number of distributors.

And last but not least on the notable changes list is a new feature for Promtail:

* [1275](https://github.com/grafana/loki/pull/1275) **bastjan**: pkg/promtail: IETF Syslog (RFC5424) Support

With this change Promtail can receive syslogs via TCP!  Thanks to @bastjan for all the hard work on this submission!

### Important things to note:

* [1519](https://github.com/grafana/loki/pull/1519) Changes a core behavior in Loki regarding logs with duplicate content AND duplicate timestamps, previously Loki would store logs with duplicate timestamps and content, moving forward logs with duplicate content AND timestamps will be silently ignored.  Mainly this change is to prevent duplicates that appear when a batch is retried (the first entry in the list would be inserted again, now it will be ignored).  Logs with the same timestamp and different content will still be accepted.
* [1486](https://github.com/grafana/loki/pull/1486) Deprecated `-distributor.limiter-reload-period` flag / distributor's `limiter_reload_period` config option.

### All Changes

Once again we can't thank our community and contributors enough for the significant work that everyone is adding to Loki, the entire list of changes is long!!

#### Loki
* [1526](https://github.com/grafana/loki/pull/1526) **codesome**: Support <selector> <range> <filters> for aggregation
* [1522](https://github.com/grafana/loki/pull/1522) **cyriltovena**: Adds support for the old query string regexp in the frontend.
* [1519](https://github.com/grafana/loki/pull/1519) **rfratto**: pkg/chunkenc: ignore duplicate lines pushed to a stream
* [1511](https://github.com/grafana/loki/pull/1511) **sandlis**: querier: fix panic in tailer when max tail duration exceeds
* [1499](https://github.com/grafana/loki/pull/1499) **slim-bean**: Fix a panic in chunk prefetch
* [1495](https://github.com/grafana/loki/pull/1495) **slim-bean**: Prefetch chunks while processing
* [1496](https://github.com/grafana/loki/pull/1496) **cyriltovena**: Add duplicates info and remove timing informations.
* [1490](https://github.com/grafana/loki/pull/1490) **owen-d**: Fix/deadlock frontend queue
* [1489](https://github.com/grafana/loki/pull/1489) **owen-d**: unifies reverse iterators
* [1488](https://github.com/grafana/loki/pull/1488) **cyriltovena**: Fixes response json encoding and add regression tests.
* [1486](https://github.com/grafana/loki/pull/1486) **pracucci**: Add ingestion rate global limit support* [1493](https://github.com/grafana/loki/pull/1493) **pracucci**: Added max streams per user global limit
* [1480](https://github.com/grafana/loki/pull/1480) **cyriltovena**: Close iterator properly and check nil before releasing buffers.
* [1473](https://github.com/grafana/loki/pull/1473) **rfratto**: pkg/querier: don't query all ingesters
* [1470](https://github.com/grafana/loki/pull/1470) **cyriltovena**: Validates limit parameter.
* [1448](https://github.com/grafana/loki/pull/1448) **cyriltovena**: Improving storage benchmark
* [1445](https://github.com/grafana/loki/pull/1445) **cyriltovena**: Add decompression tracing instrumentation.
* [1442](https://github.com/grafana/loki/pull/1442) **cyriltovena**: Loki Query Frontend
* [1438](https://github.com/grafana/loki/pull/1438) **pstibrany**: pkg/ingester: added sync period flags
* [1433](https://github.com/grafana/loki/pull/1433) **zendern**: Using strict parsing for yaml configs
* [1425](https://github.com/grafana/loki/pull/1425) **pstibrany**: pkg/ingester: Added possibility to disable transfers.
* [1423](https://github.com/grafana/loki/pull/1423) **pstibrany**: pkg/chunkenc: Fix BenchmarkRead to focus on reading chunks, not converting bytes to string
* [1421](https://github.com/grafana/loki/pull/1421) **pstibrany**: pkg/chunkenc: change default LZ4 buffer size to 64k.
* [1420](https://github.com/grafana/loki/pull/1420) **cyriltovena**: Sets the chunk encoding correctly when creating chunk from bytes.
* [1419](https://github.com/grafana/loki/pull/1419) **owen-d**: Enables Series API in loki
* [1413](https://github.com/grafana/loki/pull/1413) **pstibrany**: RangeQuery benchmark optimizations
* [1411](https://github.com/grafana/loki/pull/1411) **cyriltovena**: Adds configurable compression algorithms for chunks
* [1409](https://github.com/grafana/loki/pull/1409) **slim-bean**: change the chunk size histogram to allow for bigger buckets
* [1408](https://github.com/grafana/loki/pull/1408) **slim-bean**: forgot to register the new metric for counting blocks per chunk
* [1406](https://github.com/grafana/loki/pull/1406) **slim-bean**: allow configuring a target chunk size in compressed bytes
* [1405](https://github.com/grafana/loki/pull/1405) **pstibrany**: Convert string to bytes once only when doing string filtering.
* [1396](https://github.com/grafana/loki/pull/1396) **pstibrany**: pkg/cfg: print help only when requested, and print it on stdout
* [1383](https://github.com/grafana/loki/pull/1383) **beornf**: Read websocket close in tail handler
* [1071](https://github.com/grafana/loki/pull/1071) **rfratto**: pkg/ingester: limit total number of errors a stream can return on push
* [1545](https://github.com/grafana/loki/pull/1545) **joe-elliott**: Critical n => m conversions
* [1541](https://github.com/grafana/loki/pull/1541) **owen-d**: legacy endpoint 400s metric queries

#### Promtail
* [1515](https://github.com/grafana/loki/pull/1515) **slim-bean**: Promtail: Improve position and size metrics
* [1485](https://github.com/grafana/loki/pull/1485) **p37ruh4**: Fileglob parsing fixes
* [1472](https://github.com/grafana/loki/pull/1472) **owen-d**: positions.ignore-corruptions
* [1453](https://github.com/grafana/loki/pull/1453) **chancez**: pkg/promtail: Initialize counters to 0 when creating client
* [1436](https://github.com/grafana/loki/pull/1436) **rfratto**: promtail: add support for passing through journal entries as JSON
* [1426](https://github.com/grafana/loki/pull/1426) **wphan**: Support microsecond timestamp format
* [1416](https://github.com/grafana/loki/pull/1416) **pstibrany**: pkg/promtail/client: missing URL in client returns error
* [1275](https://github.com/grafana/loki/pull/1275) **bastjan**: pkg/promtail: IETF Syslog (RFC5424) Support

#### Fluent Bit
* [1455](https://github.com/grafana/loki/pull/1455) **JensErat**: fluent-bit-plugin: re-enable failing JSON marshaller tests; pass error instead of logging and ignoring
* [1294](https://github.com/grafana/loki/pull/1294) **JensErat**: fluent-bit: multi-instance support
* [1514](https://github.com/grafana/loki/pull/1514) **shane-axiom**: fluent-plugin-grafana-loki: Add `fluentd_thread` label when `flush_thread_count` > 1

#### Fluentd
* [1500](https://github.com/grafana/loki/pull/1500) **cyriltovena**: Bump fluentd plugin to 1.2.6.
* [1475](https://github.com/grafana/loki/pull/1475) **Horkyze**: fluentd-plugin: call gsub for strings only

#### Docker Driver
* [1414](https://github.com/grafana/loki/pull/1414) **cyriltovena**: Adds tenant-id for docker driver.

#### Logcli
* [1492](https://github.com/grafana/loki/pull/1492) **sandlis**: logcli: replaced GRAFANA_* with LOKI_* in logcli env vars, set default server url for logcli to localhost

#### Helm
* [1534](https://github.com/grafana/loki/pull/1534) **olivierboudet**: helm : fix fluent-bit parser configuration syntax
* [1506](https://github.com/grafana/loki/pull/1506) **terjesannum**: helm: add podsecuritypolicy for fluent-bit
* [1431](https://github.com/grafana/loki/pull/1431) **eugene100**: Helm: fix issue with config.clients
* [1430](https://github.com/grafana/loki/pull/1430) **olivierboudet**: helm : allow to define custom parsers to use with fluentbit.io/parser annotation
* [1418](https://github.com/grafana/loki/pull/1418) **evalsocket**: Helm chart url added in helm.md
* [1336](https://github.com/grafana/loki/pull/1336) **terjesannum**: helm: support adding init containers to the loki pod
* [1530](https://github.com/grafana/loki/pull/1530) **WeiBanjo**: Allow extra command line args for external labels like hostname

#### Jsonnet
* [1518](https://github.com/grafana/loki/pull/1518) **benjaminhuo**: Fix error 'Field does not exist: jaeger_mixin' in tk show
* [1501](https://github.com/grafana/loki/pull/1501) **anarcher**: jsonnet: fix common/defaultPorts parameters
* [1497](https://github.com/grafana/loki/pull/1497) **cyriltovena**: Update Loki mixin to include frontend QPS and latency.
* [1478](https://github.com/grafana/loki/pull/1478) **cyriltovena**: Fixes the typo in the result cache config of the Loki ksonnet lib.
* [1543](https://github.com/grafana/loki/pull/1543) **sh0rez**: fix(ksonnet): use apps/v1

#### Docs
* [1531](https://github.com/grafana/loki/pull/1531) **fitzoh**: Documentation: Add note on using Loki with Amazon ECS
* [1521](https://github.com/grafana/loki/pull/1521) **rfratto**: docs: Document timestamp ordering rules
* [1516](https://github.com/grafana/loki/pull/1516) **rfratto**: Link to release docs in README.md, not master docs
* [1508](https://github.com/grafana/loki/pull/1508) **cyriltovena**: Fixes bad json in Loki API documentation.
* [1505](https://github.com/grafana/loki/pull/1505) **sandlis**: doc: fix sample yaml in docs for installing promtail to k8s
* [1481](https://github.com/grafana/loki/pull/1481) **terjesannum**: docs: fix broken promtail link
* [1474](https://github.com/grafana/loki/pull/1474) **Eraac**: <doc>: information about max_look_back_period
* [1471](https://github.com/grafana/loki/pull/1471) **cyriltovena**: Update README.md
* [1466](https://github.com/grafana/loki/pull/1466) **Eraac**: <documentation>: Update IAM requirement
* [1441](https://github.com/grafana/loki/pull/1441) **vtereso**: <Docs>: README spelling fix
* [1437](https://github.com/grafana/loki/pull/1437) **daixiang0**: fix all misspell
* [1432](https://github.com/grafana/loki/pull/1432) **joe-elliott**: Removed unsupported encodings from docs
* [1399](https://github.com/grafana/loki/pull/1399) **vishesh92**: Docs: Add configuration docs for redis
* [1394](https://github.com/grafana/loki/pull/1394) **chancez**: Documentation: Fix example AWS storage configuration
* [1227](https://github.com/grafana/loki/pull/1227) **daixiang0**: Add docker install doc
* [1560](https://github.com/grafana/loki/pull/1560) **robshep**: Promtail Docs: Update output.md
* [1546](https://github.com/grafana/loki/pull/1546) **mattmendick**: Removing third-party link
* [1539](https://github.com/grafana/loki/pull/1539) **j18e**: docs: fix syntax error in pipeline example

#### Build
* [1494](https://github.com/grafana/loki/pull/1494) **pracucci**: Fixed TOUCH_PROTOS in all DroneCI pipelines
* [1479](https://github.com/grafana/loki/pull/1479) **owen-d**: TOUCH_PROTOS build arg for dockerfile
* [1476](https://github.com/grafana/loki/pull/1476) **owen-d**: initiates docker daemon for circle windows builds
* [1469](https://github.com/grafana/loki/pull/1469) **rfratto**: Makefile: re-enable journal scraping on ARM

#### New Members!
* [1415](https://github.com/grafana/loki/pull/1415) **cyriltovena**: Add Joe as member of the team.

# 1.2.0 (2019-12-09)

One week has passed since the last Loki release, and it's time for a new one!

## Notable Changes

We have continued our work making our API Prometheus-compatible. The key
changes centered around API compatibility are:

* [1370](https://github.com/grafana/loki/pull/1370) **slim-bean**: Change `/loki/api/v1/label` to `loki/api/v1/labels`
* [1381](https://github.com/grafana/loki/pull/1381) **owen-d**: application/x-www-form-urlencoded support

Meanwhile, @pstibrany has done great work ensuring that Loki handles hash
collisions properly:

* [1247](https://github.com/grafana/loki/pull/1247) **pstibrany**: pkg/ingester: handle labels mapping to the same fast fingerprint.

## Other Changes

:heart: All PR's are important to us, thanks everyone for continuing to help support and improve Loki! :heart:

### Features

* [1372](https://github.com/grafana/loki/pull/1372) **cyriltovena**: Let Loki start when using the debug image.
* [1300](https://github.com/grafana/loki/pull/1300) **pstibrany**: pkg/ingester: check that ingester is in LEAVING state when transferring chunks and claiming tokens. Required when using memberlist client.

### Bug Fixes/Improvements

* [1376](https://github.com/grafana/loki/pull/1376) **jstaffans**: Fluentd: guard against nil values when sanitizing labels
* [1371](https://github.com/grafana/loki/pull/1371) **cyriltovena**: Logql benchmark and performance improvement.
* [1363](https://github.com/grafana/loki/pull/1363) **cyriltovena**: Fixes fluentd new push path API.
* [1353](https://github.com/grafana/loki/pull/1353) **pstibrany**: docs: Fix grpc_listen_host and http_listen_host.
* [1350](https://github.com/grafana/loki/pull/1350) **Eraac**: documentation: iam requirement for autoscaling

# 1.1.0 (2019-12-04)

It's been a busy 2 weeks since the 1.0.0 release and quite a few important PR's have been merged to Loki.

The most significant:

* [1322](https://github.com/grafana/loki/pull/1322) **rfratto**: Fix v1 label API to be Prometheus-compatible

Some might call this a **breaking change**, we are instead calling it a bug fix as our goal was to be prometheus compatible and we were not :smiley:

**But please be aware if you are using the `/loki/api/v1/label` or `/loki/api/v1/label/<name>/values` the JSON result will be different in 1.1.0**

Old result:
```json
{
  "values": [
    "label1",
    "label2",
    "labeln"
  ]
}
```
New result:

```json
{
  "status": "success",
  "data": [
    "label1",
    "label2",
    "labeln"
  ]
}
```

**ALSO IMPORTANT**

* [1160](https://github.com/grafana/loki/pull/1160) **daixiang0**: replace gzip with zip

Binaries will now be zipped instead of gzipped as many people voiced their opinion that zip is likely to be installed on more systems by default.

**If you had existing automation to download and install binaries this will have to be updated to use zip instead of gzip**

## Notable Fixes and Improvements

* Broken version info in startup log message:

    [1095](https://github.com/grafana/loki/pull/1095) **pstibrany**: Makefile changes to allow easy builds with or without vendoring. Also fixes version bug for both cases.

* The hashing algorithm used to calculate the hash for a stream was creating hash collisions in some instances.
**Please Note** this is just one part of the fix and is only in Promtail, the second part for Loki can be tracked [in PR1247](https://github.com/grafana/loki/pull/1247) which didn't quite make the cut for 1.1.0 and will be in 1.2.0:

    [1254](https://github.com/grafana/loki/pull/1254) **pstibrany**: pkg/promtail/client: Handle fingerprint hash collisions

* Thank you @putrasattvika for finding and fixing an important bug where logs were some logs were missed in a query shortly after a flush!

    [1299](https://github.com/grafana/loki/pull/1299) **putrasattvika**: storage: fix missing logs with batched chunk iterator

* Thank you @danieldabate for helping to again improve our API to be more Prometheus compatible:

    [1355](https://github.com/grafana/loki/pull/1355) **danieldabate**: HTTP API: Support duration and float formats for step parameter

* LogQL will support duration formats that are not typically handled by Go like [1d] or [1w]

    [1357](https://github.com/grafana/loki/pull/1357) **cyriltovena**: Supports same duration format in LogQL as Prometheus


## Everything Else

:heart: All PR's are important to us, thanks everyone for continuing to help support and improve Loki! :heart:

* [1349](https://github.com/grafana/loki/pull/1349) **Eraac**: documentation: using parsable value in example
* [1343](https://github.com/grafana/loki/pull/1343) **dgzlopes**: doc(configuration): Fix duration format.
* [1342](https://github.com/grafana/loki/pull/1342) **whothey**: Makefile: add debug symbols to loki and promtail debug builds
* [1341](https://github.com/grafana/loki/pull/1341) **adamjohnson01**: Update loki helm chart to support service account annotations
* [1340](https://github.com/grafana/loki/pull/1340) **adamjohnson01**: Pull in cortex changes to support IAM roles for EKS
* [1339](https://github.com/grafana/loki/pull/1339) **cyriltovena**: Update gem version.
* [1333](https://github.com/grafana/loki/pull/1333) **daixiang0**: fix broken link
* [1328](https://github.com/grafana/loki/pull/1328) **cyriltovena**: Fixes linter warning from the yacc file.
* [1326](https://github.com/grafana/loki/pull/1326) **dawidmalina**: Wrong api endpoint in fluent-plugin-grafana-loki
* [1320](https://github.com/grafana/loki/pull/1320) **roidelapluie**: Metrics: use Namespace everywhere when declaring metrics
* [1318](https://github.com/grafana/loki/pull/1318) **roidelapluie**: Use tenant as label name for discarded_samples metrics
* [1317](https://github.com/grafana/loki/pull/1317) **roidelapluie**: Expose discarded bytes metric
* [1316](https://github.com/grafana/loki/pull/1316) **slim-bean**: Removing old file needed for dep (no longer needed)
* [1312](https://github.com/grafana/loki/pull/1312) **ekeih**: Docs: Add missing ) in LogQL example
* [1311](https://github.com/grafana/loki/pull/1311) **pstibrany**: Include positions filename in the error when YAML unmarshal fails.
* [1310](https://github.com/grafana/loki/pull/1310) **JensErat**: fluent-bit: sorted JSON and properly convert []byte to string
* [1304](https://github.com/grafana/loki/pull/1304) **pstibrany**: promtail: write positions to new file first, move to target location afterwards
* [1303](https://github.com/grafana/loki/pull/1303) **zhangjianweibj**: https://github.com/grafana/loki/issues/1302
* [1298](https://github.com/grafana/loki/pull/1298) **rfratto**: pkg/promtail: remove journal target forced path
* [1279](https://github.com/grafana/loki/pull/1279) **rfratto**: Fix loki_discarded_samples_total metric
* [1278](https://github.com/grafana/loki/pull/1278) **rfratto**: docs: update limits_config to new structure from #948
* [1276](https://github.com/grafana/loki/pull/1276) **roidelapluie**: Update fluentbit README.md based on my experience
* [1274](https://github.com/grafana/loki/pull/1274) **sh0rez**: chore(ci): drone-cli
* [1273](https://github.com/grafana/loki/pull/1273) **JensErat**: fluent-bit: tenant ID configuration
* [1266](https://github.com/grafana/loki/pull/1266) **polar3130**: add description about tenant stage
* [1262](https://github.com/grafana/loki/pull/1262) **Eraac**: documentation: iam requirement for autoscaling
* [1261](https://github.com/grafana/loki/pull/1261) **rfratto**: Document systemd journal scraping
* [1249](https://github.com/grafana/loki/pull/1249) **cyriltovena**: Move to jsoniter instead of default json package
* [1223](https://github.com/grafana/loki/pull/1223) **jgehrcke**: authentication.md: replace "user" with "tenant"
* [1204](https://github.com/grafana/loki/pull/1204) **allanhung**: fluent-bit-plugin: Auto add Kubernetes labels to Loki labels



# 1.0.0 (2019-11-19)

:tada: Nearly a year since Loki was announced at KubeCon in Seattle 2018 we are very excited to announce the 1.0.0 release of Loki! :tada:

A lot has happened since the announcement, the project just recently passed 1000 commits by 138 contributors over 700+ PR's accumulating over 7700 GitHub stars!

Internally at Grafana Labs we have been using Loki to monitor all of our infrastructure and ingest around 1.5TB/10 billion log lines a day. Since the v0.2.0 release we have found Loki to be reliable and stable in our environments.

We are comfortable with the state of the project in our production environments and think it's time to promote Loki to a non-beta release to communicate to everyone that they should feel comfortable using Loki in their production environments too.

## API Stability

With the 1.0.0 release our intent is to try to follow Semver rules regarding stability with some aspects of Loki, focusing mainly on the operating experience of Loki as an application.  That is to say we are not planning any major changes to the HTTP API, and anything breaking would likely be accompanied by a major release with backwards compatibility support.

We are currently NOT planning on maintaining Go API stability with this release, if you are importing Loki as a library you should be prepared for any kind of change, including breaking, even in minor or bugfix releases.

Loki is still a young and active project and there might be some breaking config changes in non-major releases, rest assured this will be clearly communicated and backwards or overlapping compatibility will be provided if possible.

## Changes

There were not as many changes in this release as the last, mainly we wanted to make sure Loki was mostly stable before 1.0.0.  The most notable change is the inclusion of the V11 schema in PR's [1201](https://github.com/grafana/loki/pull/1201) and [1280](https://github.com/grafana/loki/pull/1280).  The V11 schema adds some more data to the index to improve label queries over large amounts of time and series.  Currently we have not updated the Helm or Ksonnet to use the new schema, this will come soon with more details on how it works.

The full list of changes:

* [1280](https://github.com/grafana/loki/pull/1280) **owen-d**: Fix duplicate labels (update cortex)
* [1260](https://github.com/grafana/loki/pull/1260) **rfratto**: pkg/loki: unmarshal module name from YAML
* [1257](https://github.com/grafana/loki/pull/1257) **rfratto**: helm: update default terminationGracePeriodSeconds to 4800
* [1251](https://github.com/grafana/loki/pull/1251) **obitech**: docs: Fix promtail releases download link
* [1248](https://github.com/grafana/loki/pull/1248) **rfratto**: docs: slightly modify language in community Loki packages section
* [1242](https://github.com/grafana/loki/pull/1242) **tarokkk**: fluentd: Suppress unread configuration warning
* [1239](https://github.com/grafana/loki/pull/1239) **pracucci**: Move ReservedLabelTenantID out from a dedicated file
* [1238](https://github.com/grafana/loki/pull/1238) **oke-py**: helm: loki-stack supports k8s 1.16
* [1237](https://github.com/grafana/loki/pull/1237) **joe-elliott**: Rollback google.golang.org/api to 0.8.0
* [1235](https://github.com/grafana/loki/pull/1235) **woodsaj**: ci: update triggers to use new deployment_tools location
* [1234](https://github.com/grafana/loki/pull/1234) **rfratto**: Standardize schema used in `match` stage
* [1233](https://github.com/grafana/loki/pull/1233) **wapmorgan**: Update docker-driver Dockerfile: add tzdb
* [1232](https://github.com/grafana/loki/pull/1232) **rfratto**: Fix drone deploy job
* [1231](https://github.com/grafana/loki/pull/1231) **joe-elliott**: Removed references to Loki free tier
* [1226](https://github.com/grafana/loki/pull/1226) **clickyotomy**: Update dependencies to use weaveworks/common upstream
* [1221](https://github.com/grafana/loki/pull/1221) **slim-bean**: use regex label matcher to not alert on any tail route latencies
* [1219](https://github.com/grafana/loki/pull/1219) **MightySCollins**: docs: Updated Kubernetes docs links in Helm charts
* [1218](https://github.com/grafana/loki/pull/1218) **slim-bean**: update dashboards to include the new /loki/api/v1/* endpoints
* [1217](https://github.com/grafana/loki/pull/1217) **slim-bean**: sum the bad words by name and level
* [1216](https://github.com/grafana/loki/pull/1216) **joe-elliott**: Remove rules that reference no longer existing metrics
* [1215](https://github.com/grafana/loki/pull/1215) **Eraac**: typo url
* [1214](https://github.com/grafana/loki/pull/1214) **takanabe**: Correct wrong document paths about querying
* [1213](https://github.com/grafana/loki/pull/1213) **slim-bean**: Fix docker latest and master tags
* [1212](https://github.com/grafana/loki/pull/1212) **joe-elliott**: Update loki operational
* [1206](https://github.com/grafana/loki/pull/1206) **sandlis**: ksonnet: fix replication always set to 3 in ksonnet
* [1203](https://github.com/grafana/loki/pull/1203) **joe-elliott**: Chunk iterator performance improvement
* [1202](https://github.com/grafana/loki/pull/1202) **beorn7**: Simplify regexp's
* [1201](https://github.com/grafana/loki/pull/1201) **cyriltovena**: Update cortex to bring v11 schema
* [1189](https://github.com/grafana/loki/pull/1189) **putrasattvika**: fluent-plugin: Add client certificate verification
* [1186](https://github.com/grafana/loki/pull/1186) **tarokkk**: fluentd: Refactor label_keys and and add extract_kubernetes_labels configuration

# 0.4.0 (2019-10-24)

A **huge** thanks to the **36 contributors** who submitted **148 PR's** since 0.3.0!

## Notable Changes

* With PR [654](https://github.com/grafana/loki/pull/654) @cyriltovena added a really exciting new capability to Loki, a Prometheus compatible API with support for running metric style queries against your logs! [Take a look at how to write metric queries for logs](https://github.com/grafana/loki/blob/master/docs/logql.md#counting-logs)
    > PLEASE NOTE: To use metric style queries in the current Grafana release 6.4.x you will need to add Loki as a Prometheus datasource in addition to having it as a Log datasource and you will have to select the correct source for querying logs vs metrics, coming soon Grafana will support both logs and metric queries directly to the Loki datasource!
* PR [1022](https://github.com/grafana/loki/pull/1022) (and a few others) @joe-elliott added a new set of HTTP endpoints in conjunction with the work @cyriltovena to create a Prometheus compatible API as well as improve how labels/timestamps are handled
    > IMPORTANT: The new `/api/v1/*` endpoints contain breaking changes on the query paths (push path is unchanged) Eventually the `/api/prom/*` endpoints will be removed
* PR [847](https://github.com/grafana/loki/pull/847) owes a big thanks to @cosmo0920 for contributing his Fluent Bit go plugin, now loki has Fluent Bit plugin support!!

* PR [982](https://github.com/grafana/loki/pull/982) was a couple weeks of painstaking work by @rfratto for a much needed improvement to Loki's docs! [Check them out!](https://github.com/grafana/loki/tree/master/docs)

* PR [980](https://github.com/grafana/loki/pull/980) by @sh0rez improved how flags and config file's are loaded to honor a more traditional order of precedence:
    1. Defaults
    2. Config file
    3. User-supplied flag values (command line arguments)
    > PLEASE NOTE: This is potentially a breaking change if you were passing command line arguments that also existed in a config file in which case the order they are given priority now has changed!

* PR [1062](https://github.com/grafana/loki/pull/1062) and [1089](https://github.com/grafana/loki/pull/1089) have moved Loki from Dep to Go Modules and to Go 1.13


## Loki

### Features/Improvements/Changes

* **Loki** [1171](https://github.com/grafana/loki/pull/1171) **cyriltovena**: Moves request parsing into the loghttp package
* **Loki** [1145](https://github.com/grafana/loki/pull/1145) **joe-elliott**: Update `/loki/api/v1/push` to use the v1 json format
* **Loki** [1128](https://github.com/grafana/loki/pull/1128) **sandlis**: bigtable-backup: list backups just before starting deletion of wanted backups
* **Loki** [1100](https://github.com/grafana/loki/pull/1100) **sandlis**: logging: removed some noise in logs from live-tailing
* **Loki/build** [1089](https://github.com/grafana/loki/pull/1089) **joe-elliott**: Go 1.13
* **Loki** [1088](https://github.com/grafana/loki/pull/1088) **pstibrany**: Updated cortex to latest master.
* **Loki** [1085](https://github.com/grafana/loki/pull/1085) **pracucci**: Do not retry chunks transferring on shutdown in the local dev env
* **Loki** [1084](https://github.com/grafana/loki/pull/1084) **pracucci**: Skip ingester tailer filtering if no filter is set
* **Loki/build**[1062](https://github.com/grafana/loki/pull/1062) **joe-elliott**: dep => go mod
* **Loki** [1049](https://github.com/grafana/loki/pull/1049) **joe-elliott**: Update loki push path
* **Loki** [1044](https://github.com/grafana/loki/pull/1044) **joe-elliott**: Fixed broken logql request filtering
* **Loki/tools** [1043](https://github.com/grafana/loki/pull/1043) **sandlis**: bigtable-backup: use latest bigtable backup docker image with fix for list backups
* **Loki** [1030](https://github.com/grafana/loki/pull/1030) **polar3130**: fix typo in error messages
* **Loki/tools** [1028](https://github.com/grafana/loki/pull/1028) **sandlis**: bigtable-backup: verify backups to work on latest list of backups
* **Loki** [1022](https://github.com/grafana/loki/pull/1022) **joe-elliott**: Loki HTTP/JSON Model Layer
* **Loki** [1016](https://github.com/grafana/loki/pull/1016) **slim-bean**: Revert "Updated stream json objects to be more parse friendly (#1010)"
* **Loki** [1010](https://github.com/grafana/loki/pull/1010) **joe-elliott**: Updated stream json objects to be more parse friendly
* **Loki** [1009](https://github.com/grafana/loki/pull/1009) **cyriltovena**: Make Loki HTTP API more compatible with Prometheus
* **Loki** [1008](https://github.com/grafana/loki/pull/1008) **wardbekker**: Improved Ingester out-of-order error for faster troubleshooting
* **Loki** [1001](https://github.com/grafana/loki/pull/1001) **slim-bean**: Update new API paths
* **Loki** [998](https://github.com/grafana/loki/pull/998) **sandlis**: Change unit of duration params to hours to align it with duration config at other places in Loki
* **Loki** [980](https://github.com/grafana/loki/pull/980) **sh0rez**: feat: configuration source precedence
* **Loki** [948](https://github.com/grafana/loki/pull/948) **sandlis**: limits: limits implementation for loki
* **Loki** [947](https://github.com/grafana/loki/pull/947) **sandlis**: added a variable for storing periodic table duration as an int to be …
* **Loki** [938](https://github.com/grafana/loki/pull/938) **sandlis**: vendoring: update cortex to latest master
* **Loki/tools** [930](https://github.com/grafana/loki/pull/930) **sandlis**: fix incrementing of bigtable_backup_job_backups_created metric
* **Loki/tools** [920](https://github.com/grafana/loki/pull/920) **sandlis**: bigtable-backup tool fix
* **Loki/tools** [895](https://github.com/grafana/loki/pull/895) **sandlis**: bigtable-backup-tool: Improvements
* **Loki** [755](https://github.com/grafana/loki/pull/755) **sandlis**: Use grpc client config from cortex for Ingester to get more control
* **Loki** [654](https://github.com/grafana/loki/pull/654) **cyriltovena**: LogQL: Vector and Range Vector Aggregation.

### Bug Fixes
* **Loki** [1114](https://github.com/grafana/loki/pull/1114) **rfratto**: pkg/ingester: prevent shutdowns from processing during joining handoff
* **Loki** [1097](https://github.com/grafana/loki/pull/1097) **joe-elliott**: Reverted cloud.google.com/go to 0.44.1
* **Loki** [986](https://github.com/grafana/loki/pull/986) **pracucci**: Fix panic in tailer due to race condition between send() and close()
* **Loki** [975](https://github.com/grafana/loki/pull/975) **sh0rez**: fix(distributor): parseError BadRequest
* **Loki** [944](https://github.com/grafana/loki/pull/944) **rfratto**: pkg/querier: fix concurrent access to querier tail clients

## Promtail

### Features/Improvements/Changes

* **Promtail/pipeline** [1179](https://github.com/grafana/loki/pull/1179) **pracucci**: promtail: fix handling of JMESPath expression returning nil while parsing JSON
* **Promtail/pipeline** [1123](https://github.com/grafana/loki/pull/1123) **pracucci**: promtail: added action_on_failure support to timestamp stage
* **Promtail/pipeline** [1122](https://github.com/grafana/loki/pull/1122) **pracucci**: promtail: initialize extracted map with initial labels
* **Promtail/pipeline** [1112](https://github.com/grafana/loki/pull/1112) **cyriltovena**: Add logql filter to match stages and drop capability
* **Promtail/journal** [1109](https://github.com/grafana/loki/pull/1109) **rfratto**: Clarify journal warning
* **Promtail** [1083](https://github.com/grafana/loki/pull/1083) **pracucci**: Increased promtail's backoff settings in prod and improved doc
* **Promtail** [1026](https://github.com/grafana/loki/pull/1026) **erwinvaneyk**: promtail: fix externalURL and path prefix issues
* **Promtail** [976](https://github.com/grafana/loki/pull/976) **slim-bean**: Wrap debug log statements in conditionals to save allocations
* **Promtail** [973](https://github.com/grafana/loki/pull/973) **ctrox**: tests: Set default value for BatchWait as ticker does not accept 0
* **Promtail** [969](https://github.com/grafana/loki/pull/969) **ctrox**: promtail: Use ticker instead of timer for batch wait
* **Promtail** [952](https://github.com/grafana/loki/pull/952) **pracucci**: promtail: add metrics on sent and dropped log entries
* **Promtail** [934](https://github.com/grafana/loki/pull/934) **pracucci**: promtail: do not send the last batch - to ingester - if empty
* **Promtail** [921](https://github.com/grafana/loki/pull/921) **rfratto**: promtail: add "max_age" field to configure cutoff for journal reading
* **Promtail** [883](https://github.com/grafana/loki/pull/883) **adityacs**: Add pipeline unit testing to promtail

### Bugfixes

* **Promtail** [1194](https://github.com/grafana/loki/pull/1194) **slim-bean**: Improve how we record file size metric to avoid a race in our file lagging alert
* **Promtail/journal** [1072](https://github.com/grafana/loki/pull/1072) **rfratto**: build: enable journal in promtail linux release build

## Docs

* **Docs** [1176](https://github.com/grafana/loki/pull/1176) **rfratto**: docs: add example and documentation about using JMESPath literals
* **Docs** [1139](https://github.com/grafana/loki/pull/1139) **joe-elliott**: Moved client docs and add serilog example
* **Docs** [1132](https://github.com/grafana/loki/pull/1132) **kailwallin**: FixedTypo.Update README.md
* **Docs** [1130](https://github.com/grafana/loki/pull/1130) **pracucci**: docs: fix Promtail / Loki capitalization
* **Docs** [1129](https://github.com/grafana/loki/pull/1129) **pracucci**: docs: clarified the relation between retention period and table period
* **Docs** [1124](https://github.com/grafana/loki/pull/1124) **geowa4**: Client recommendations documentation tweaks
* **Docs** [1106](https://github.com/grafana/loki/pull/1106) **cyriltovena**: Add fluent-bit missing link in the main documentation page.
* **Docs** [1099](https://github.com/grafana/loki/pull/1099) **pracucci**: docs: improve table manager documentation
* **Docs** [1094](https://github.com/grafana/loki/pull/1094) **rfratto**: docs: update stages README with the docker and cri stages
* **Docs** [1091](https://github.com/grafana/loki/pull/1091) **daixiang0**: docs(stage): add docker and cri
* **Docs** [1077](https://github.com/grafana/loki/pull/1077) **daixiang0**: doc(fluent-bit): add missing namespace
* **Docs** [1073](https://github.com/grafana/loki/pull/1073) **flouthoc**: Re Fix Docs: PR https://github.com/grafana/loki/pull/1053 got erased due to force push.
* **Docs** [1069](https://github.com/grafana/loki/pull/1069) **daixiang0**: doc: unify GOPATH
* **Docs** [1068](https://github.com/grafana/loki/pull/1068) **daixiang0**: doc: skip jb init when using Tanka
* **Docs** [1067](https://github.com/grafana/loki/pull/1067) **rfratto**: Fix broken links to docs in README.md
* **Docs** [1064](https://github.com/grafana/loki/pull/1064) **jonaskello**: Fix spelling of HTTP header
* **Docs** [1063](https://github.com/grafana/loki/pull/1063) **rfratto**: docs: fix deprecated warning in api.md
* **Docs** [1060](https://github.com/grafana/loki/pull/1060) **rfratto**: Add Drone CI badge to README.md
* **Docs** [1053](https://github.com/grafana/loki/pull/1053) **flouthoc**: Fix Docs: Change Imagepull policy to IfNotpresent / Add loki-canary b…
* **Docs** [1048](https://github.com/grafana/loki/pull/1048) **wassan128**: Loki: Fix README link
* **Docs** [1042](https://github.com/grafana/loki/pull/1042) **daixiang0**: doc(ksonnet): include ksonnet-lib
* **Docs** [1039](https://github.com/grafana/loki/pull/1039) **sh0rez**: doc(production): replace ksonnet with Tanka
* **Docs** [1036](https://github.com/grafana/loki/pull/1036) **sh0rez**: feat: -version flag
* **Docs** [1025](https://github.com/grafana/loki/pull/1025) **oddlittlebird**: Update CONTRIBUTING.md
* **Docs** [1024](https://github.com/grafana/loki/pull/1024) **oddlittlebird**: Update README.md
* **Docs** [1014](https://github.com/grafana/loki/pull/1014) **polar3130**: Fix a link to correct doc and fix a typo
* **Docs** [1006](https://github.com/grafana/loki/pull/1006) **slim-bean**: fixing lots of broken links and a few typos
* **Docs** [1005](https://github.com/grafana/loki/pull/1005) **SmilingNavern**: Fix links to correct doc
* **Docs** [1004](https://github.com/grafana/loki/pull/1004) **rfratto**: docs: fix example with pulling systemd logs
* **Docs** [1003](https://github.com/grafana/loki/pull/1003) **oddlittlebird**: Loki: Update README.md
* **Docs** [984](https://github.com/grafana/loki/pull/984) **tomgs**: Changing "Usage" link in main readme after docs change
* **Docs** [983](https://github.com/grafana/loki/pull/983) **daixiang0**: update positions.yaml location reference
* **Docs** [982](https://github.com/grafana/loki/pull/982) **rfratto**: Documentation Rewrite
* **Docs** [961](https://github.com/grafana/loki/pull/961) **worr**: doc: Add permissions that IAM roles for Loki need
* **Docs** [933](https://github.com/grafana/loki/pull/933) **pracucci**: doc: move promtail doc into dedicated subfolder
* **Docs** [924](https://github.com/grafana/loki/pull/924) **pracucci**: doc: promtail known failure modes
* **Docs** [910](https://github.com/grafana/loki/pull/910) **slim-bean**: docs(build): Update docs around releasing and fix bug in version updating script
* **Docs** [850](https://github.com/grafana/loki/pull/850) **sh0rez**: docs: general documentation rework

## Build

* **Build** [1157](https://github.com/grafana/loki/pull/1157) **daixiang0**: Update golint
* **Build** [1133](https://github.com/grafana/loki/pull/1133) **daixiang0**: bump up golangci to 1.20
* **Build** [1121](https://github.com/grafana/loki/pull/1121) **pracucci**: Publish loki-canary binaries on release
* **Build** [1054](https://github.com/grafana/loki/pull/1054) **pstibrany**: Fix dep check warnings by running dep ensure
* **Build/release** [1018](https://github.com/grafana/loki/pull/1018) **slim-bean**: updating the image version for loki-canary and adding the version increment to the release_prepare script
* **Build/CI** [997](https://github.com/grafana/loki/pull/997) **slim-bean**: full circle
* **Build/CI** [996](https://github.com/grafana/loki/pull/996) **rfratto**: ci/drone: fix deploy command by escaping double quotes in JSON body
* **Build/CI** [995](https://github.com/grafana/loki/pull/995) **slim-bean**: use the loki-build-image for calling circle
* **Build/CI** [994](https://github.com/grafana/loki/pull/994) **slim-bean**: Also need bash for the deploy step from drone
* **Build/CI** [993](https://github.com/grafana/loki/pull/993) **slim-bean**: Add make to the alpine image used for calling the circle deploy task from drone.
* **Build/CI** [992](https://github.com/grafana/loki/pull/992) **sh0rez**: chore(packaging): fix GOPATH being overwritten
* **Build/CI** [991](https://github.com/grafana/loki/pull/991) **sh0rez**: chore(packaging): deploy from drone
* **Build/CI** [990](https://github.com/grafana/loki/pull/990) **sh0rez**: chore(ci/cd): breaking the circle
* **Build** [989](https://github.com/grafana/loki/pull/989) **sh0rez**: chore(packaging): simplify tagging
* **Build** [981](https://github.com/grafana/loki/pull/981) **sh0rez**: chore(packaging): loki windows/amd64
* **Build** [958](https://github.com/grafana/loki/pull/958) **daixiang0**: sync release pkgs name with release note
* **Build/CI** [914](https://github.com/grafana/loki/pull/914) **rfratto**: ci: update apt-get before installing deps for rootless step
* **Build** [911](https://github.com/grafana/loki/pull/911) **daixiang0**: optimize image tag script

## Deployment

* **Ksonnet** [1023](https://github.com/grafana/loki/pull/1023) **slim-bean**: make promtail daemonset name configurable
* **Ksonnet** [1021](https://github.com/grafana/loki/pull/1021) **rfratto**: ksonnet: update memcached and memcached-exporter images
* **Ksonnet** [1020](https://github.com/grafana/loki/pull/1020) **rfratto**: ksonnet: use consistent hashing in memcached client configs
* **Ksonnet** [1017](https://github.com/grafana/loki/pull/1017) **slim-bean**: make promtail configmap name configurable
* **Ksonnet** [946](https://github.com/grafana/loki/pull/946) **rfratto**: ksonnet: remove prefix from kvstore.consul settings in loki config
* **Ksonnet** [926](https://github.com/grafana/loki/pull/926) **slim-bean**: feat(promtail): Make cluster role configurable
<!-- -->
* **Helm** [1174](https://github.com/grafana/loki/pull/1174) **rally25rs**: loki-stack: Add release name to prometheus service name.
* **Helm** [1152](https://github.com/grafana/loki/pull/1152) **nicr9**: docs(helm): fix broken link to grafana datasource
* **Helm** [1134](https://github.com/grafana/loki/pull/1134) **minhdanh**: Helm chart: Allow additional scrape_configs to be added
* **Helm** [1111](https://github.com/grafana/loki/pull/1111) **ekarlso**: helm: Add support for passing arbitrary secrets
* **Helm** [1110](https://github.com/grafana/loki/pull/1110) **marcosnils**: Bump grafana image in loki helm chart
* **Helm** [1104](https://github.com/grafana/loki/pull/1104) **marcosnils**: <Examples>: Deploy prometheus from helm chart
* **Helm** [1058](https://github.com/grafana/loki/pull/1058) **polar3130**: Helm: Remove default value of storageClassName in loki/loki helm chart
* **Helm** [1056](https://github.com/grafana/loki/pull/1056) **polar3130**: Helm: Fix the reference error of loki/loki helm chart
* **Helm** [967](https://github.com/grafana/loki/pull/967) **makocchi-git**: helm chart: Add missing operator to promtail
* **Helm** [937](https://github.com/grafana/loki/pull/937) **minhdanh**: helm chart: Add support for additional labels and scrapeTimeout for serviceMonitors
* **Helm** [909](https://github.com/grafana/loki/pull/909) **angelbarrera92**: Feature: Add extra containers to loki helm chart
* **Helm** [855](https://github.com/grafana/loki/pull/855) **ikeeip**: set helm chart appVersion while release
* **Helm** [675](https://github.com/grafana/loki/pull/675) **cyriltovena**: Helm default ingester config

## Loki Canary

* **Loki-canary** [1137](https://github.com/grafana/loki/pull/1137) **slim-bean**: Add some additional logging to the canary on queries
* **Loki-canary** [1131](https://github.com/grafana/loki/pull/1131) **rfratto**: pkg/canary: use default HTTP client when reading from Loki

## Logcli

* **Logcli** [1168](https://github.com/grafana/loki/pull/1168) **sh0rez**: feat(cli): order flags by categories
* **Logcli** [1115](https://github.com/grafana/loki/pull/1115) **pracucci**: logcli: introduced QueryStringBuilder utility to clean up query string encoding
* **Logcli** [1103](https://github.com/grafana/loki/pull/1103) **pracucci**: logcli: added --step support to query command
* **Logcli** [987](https://github.com/grafana/loki/pull/987) **joe-elliott**: Logcli: Add Support for New Query Path

## Tooling

* **Dashboards** [1188](https://github.com/grafana/loki/pull/1188) **joe-elliott**: Adding Operational dashboards
* **Dashboards** [1143](https://github.com/grafana/loki/pull/1143) **joe-elliott**: Improved compression ratio histogram
* **Dashboards** [1126](https://github.com/grafana/loki/pull/1126) **joe-elliott**: Fix Loki Chunks Dashboard
* **Tools** [1108](https://github.com/grafana/loki/pull/1108) **joe-elliott**: Updated push path to current prod

## Plugins

* **DockerDriver** [972](https://github.com/grafana/loki/pull/972) **cyriltovena**: Add stream label to docker driver
* **DockerDriver** [971](https://github.com/grafana/loki/pull/971) **cyriltovena**: Allow to pass max-size and max-file to the docker driver
* **DockerDriver** [970](https://github.com/grafana/loki/pull/970) **mindfl**: docker-driver compose labels support
<!-- -->
* **Fluentd** [928](https://github.com/grafana/loki/pull/928) **candlerb**: fluent-plugin-grafana-loki: Escape double-quotes in labels, and suppress labels with value nil
<!-- -->
* **Fluent Bit** [1155](https://github.com/grafana/loki/pull/1155) **cyriltovena**: rollback fluent-bit push path until we release 0.4
* **Fluent Bit** [1096](https://github.com/grafana/loki/pull/1096) **JensErat**: fluent-bit: edge case tests
* **Fluent Bit** [847](https://github.com/grafana/loki/pull/847) **cosmo0920**: fluent-bit shared object go plugin

## Misc

Loki is now using a Bot to help keep issues and PR's pruned based on age/relevancy.  Please don't hesitate to comment on an issue or PR that you think was closed by the stale-bot which you think should remain open!!

* **Github** [965](https://github.com/grafana/loki/pull/965) **rfratto**: Change label used to keep issues from being marked as stale to keepalive
* **Github** [964](https://github.com/grafana/loki/pull/964) **rfratto**: Add probot-stale configuration to close stale issues.











# 0.3.0 (2019-08-16)

### Features/Enhancements


* **Loki** [877](https://github.com/grafana/loki/pull/877) **pracucci**: loki: Improve Tailer loop
* **Loki** [870](https://github.com/grafana/loki/pull/870) **sandlis**: bigtable-backup: update docker image for bigtable-backup tool
* **Loki** [862](https://github.com/grafana/loki/pull/862) **sandlis**: live-tailing: preload all the historic entries before query context is cancelled
* **Loki** [858](https://github.com/grafana/loki/pull/858) **pracucci**: loki: removed unused TestGZIPCompression
* **Loki** [854](https://github.com/grafana/loki/pull/854) **adityacs**: Readiness probe for querier
* **Loki** [851](https://github.com/grafana/loki/pull/851) **cyriltovena**: Add readiness probe to distributor deployment.
* **Loki** [894](https://github.com/grafana/loki/pull/894) **rfratto**: ksonnet: update ingester config to transfer chunks on rollout
<!-- -->
* **Build** [901](https://github.com/grafana/loki/pull/901) **sh0rez**: chore(packaging): set tag length to 7
* **Build** [900](https://github.com/grafana/loki/pull/900) **sh0rez**: chore(ci/cd): fix grafanasaur credentials and CircleCI image build
* **Build** [891](https://github.com/grafana/loki/pull/891) **sh0rez**: chore(ci/cd): build containers using drone.io
* **Build** [888](https://github.com/grafana/loki/pull/888) **rfratto**: Makefile: disable building promtail with systemd support on non-amd64 platforms
* **Build** [887](https://github.com/grafana/loki/pull/887) **slim-bean**: chore(packaging): Dockerfile make avoid containers
* **Build** [886](https://github.com/grafana/loki/pull/886) **sh0rez**: chore(packaging): wrong executable format
* **Build** [855](https://github.com/grafana/loki/pull/855) **ikeeip**: set helm chart appVersion while release
<!-- -->
* **Promtail** [856](https://github.com/grafana/loki/pull/856) **martinbaillie**: promtail: Add ServiceMonitor and headless Service
* **Promtail** [809](https://github.com/grafana/loki/pull/809) **rfratto**: Makefile: build promtail with CGO_ENABLED if GOHOSTOS=GOOS=linux
* **Promtail** [730](https://github.com/grafana/loki/pull/730) **rfratto**: promtail: Add systemd journal support

> 809, 730 NOTE: Systemd journal support is currently limited to amd64 images, arm support should come in the future when the transition to building the arm image and binaries is done natively via an arm container
<!-- -->
* **Docs** [896](https://github.com/grafana/loki/pull/896) **dalance**: docs: fix link format
* **Docs** [876](https://github.com/grafana/loki/pull/876) **BouchaaraAdil**: update Docs: update Retention section on Operations doc file
* **Docs** [864](https://github.com/grafana/loki/pull/864) **temal-**: docs: Replace old values in operations.md
* **Docs** [853](https://github.com/grafana/loki/pull/853) **cyriltovena**: Add governance documentation
<!-- -->
* **Deployment** [874](https://github.com/grafana/loki/pull/874) **slim-bean**: make our ksonnet a little more modular by parameterizing the chunk and index stores
* **Deployment** [857](https://github.com/grafana/loki/pull/857) **slim-bean**: Reorder relabeling rules to prevent pod label from overwriting config define labels

> 857 POSSIBLY BREAKING: If you relied on a custom pod label to overwrite one of the labels configured by the other sections of the scrape config: `job`, `namespace`, `instance`, `container_name` and/or `__path__`, this will no longer happen, the custom pod labels are now loaded first and will be overwritten by any of these listed labels.


### Fixes

* **Loki** [897](https://github.com/grafana/loki/pull/897) **pracucci**: Fix panic in tailer when an ingester is removed from the ring while tailing
* **Loki** [880](https://github.com/grafana/loki/pull/880) **cyriltovena**: fix a bug where nil line buffer would be put back
* **Loki** [859](https://github.com/grafana/loki/pull/859) **pracucci**: loki: Fixed out of order entries allowed in a chunk on edge case
<!-- -->
* **Promtail** [893](https://github.com/grafana/loki/pull/893) **rfratto**: pkg/promtail/positions: remove executable bit from positions file
<!-- -->
* **Deployment** [867](https://github.com/grafana/loki/pull/867) **slim-bean**: Update read dashboard to include only query and label query routes
* **Deployment** [865](https://github.com/grafana/loki/pull/865) **sandlis**: fix broken jsonnet for querier
<!-- -->
* **Canary** [889](https://github.com/grafana/loki/pull/889) **slim-bean**: fix(canary): Fix Flaky Tests
<!-- -->
* **Pipeline** [869](https://github.com/grafana/loki/pull/869) **jojohappy**: Pipeline: Fixed labels process test with same objects
<!-- -->
* **Logcli** [863](https://github.com/grafana/loki/pull/863) **adityacs**: Fix Nolabels parse metrics


# 0.2.0 (2019-08-02)

There were over 100 PR's merged since 0.1.0 was released, here's a highlight:

### Features / Enhancements

* **Loki**:  [521](https://github.com/grafana/loki/pull/521) Query label values and names are now fetched from the store.
* **Loki**:  [541](https://github.com/grafana/loki/pull/541) Improvements in live tailing of logs.
* **Loki**: [713](https://github.com/grafana/loki/pull/713) Storage memory improvement.
* **Loki**: [764](https://github.com/grafana/loki/pull/764) Tailing can fetch previous logs for context.
* **Loki**: [782](https://github.com/grafana/loki/pull/782) Performance improvement: Query storage by iterating through chunks in batches.
* **Loki**: [788](https://github.com/grafana/loki/pull/788) Querier timeouts.
* **Loki**: [794](https://github.com/grafana/loki/pull/794) Support ingester chunk transfer on shutdown.
* **Loki**: [729](https://github.com/grafana/loki/pull/729) Bigtable backup tool support.
<!-- -->
* **Pipeline**: [738](https://github.com/grafana/loki/pull/738) Added a template stage for manipulating label values.
* **Pipeline**: [732](https://github.com/grafana/loki/pull/732) Support for Unix timestamps.
* **Pipeline**: [760](https://github.com/grafana/loki/pull/760) Support timestamps without year.
<!-- -->
* **Helm**:  [641](https://github.com/grafana/loki/pull/641) Helm integration testing.
* **Helm**: [824](https://github.com/grafana/loki/pull/824) Add service monitor.
* **Helm**: [830](https://github.com/grafana/loki/pull/830) Customize namespace.
<!-- -->
* **Docker-Plugin**: [663](https://github.com/grafana/loki/pull/663) Created a Docker logging driver plugin.
<!-- -->
* **Fluent-Plugin**: [669](https://github.com/grafana/loki/pull/669) Ability to specify keys to remove.
* **Fluent-Plugin**: [709](https://github.com/grafana/loki/pull/709) Multi-worker support.
* **Fluent-Plugin**: [792](https://github.com/grafana/loki/pull/792) Add prometheus for metrics and update gems.
<!-- -->
* **Build**: [668](https://github.com/grafana/loki/pull/668),[762](https://github.com/grafana/loki/pull/762) Build multiple architecture containers.
<!-- -->
* **Loki-Canary**: [772](https://github.com/grafana/loki/pull/772) Moved into Loki project.

### Bugfixes

There were many fixes, here are a few of the most important:

* **Promtail**: [650](https://github.com/grafana/loki/pull/650) Build on windows.
* **Fluent-Plugin**: [667](https://github.com/grafana/loki/pull/667) Rename fluent plugin.
* **Docker-Plugin**: [813](https://github.com/grafana/loki/pull/813) Fix panic for newer docker version (18.09.7+).


# 0.1.0 (2019-06-03)

First (beta) Release!<|MERGE_RESOLUTION|>--- conflicted
+++ resolved
@@ -1,5 +1,3 @@
-<<<<<<< HEAD
-=======
 ## 2.1.0 (2020/12/23)
 
 Happy Holidays from the Loki team! Please enjoy a new Loki release to welcome in the New Year!
@@ -184,7 +182,6 @@
 * Go Version:     1.15.3
 * Cortex Version: 85942c5703cf22b64cecfd291e7e7c42d1b8c30c
 
->>>>>>> 1b79df37
 ## 2.0.1 (2020/12/10)
 
 2.0.1 is a special release, it only exists to add the v3 support to Loki's chunk format.
